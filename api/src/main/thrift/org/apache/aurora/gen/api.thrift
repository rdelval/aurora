/*
 * Licensed under the Apache License, Version 2.0 (the "License");
 * you may not use this file except in compliance with the License.
 * You may obtain a copy of the License at
 *
 *     http://www.apache.org/licenses/LICENSE-2.0
 *
 * Unless required by applicable law or agreed to in writing, software
 * distributed under the License is distributed on an "AS IS" BASIS,
 * WITHOUT WARRANTIES OR CONDITIONS OF ANY KIND, either express or implied.
 * See the License for the specific language governing permissions and
 * limitations under the License.
 */

namespace java org.apache.aurora.gen
namespace py gen.apache.aurora.api

// Thrift interface definition for the aurora scheduler.

/*
 * TODO(wfarner): It would be nice if we could put some HTML tags here, regex doesn't handle it though.
 * The result of an API operation.  A result may only be specified when this is OK.
 */
enum ResponseCode {
  INVALID_REQUEST = 0,
  OK              = 1,
  ERROR           = 2,
  WARNING         = 3,
  AUTH_FAILED     = 4,
  /** Raised when an operation was unable to proceed due to an in-progress job update. */
  JOB_UPDATING_ERROR = 5,
  /** Raised when a scheduler is transiently unavailable and later retry is recommended. */
  ERROR_TRANSIENT = 6
}

// Aurora executor framework name.
const string AURORA_EXECUTOR_NAME = 'AuroraExecutor'

// TODO(maxim): Remove in 0.7.0. (AURORA-749)
struct Identity {
  2: string user
}

/** A single host attribute. */
struct Attribute {
  1: string name
  2: set<string> values
}

enum MaintenanceMode {
  NONE      = 1,
  SCHEDULED = 2,
  DRAINING  = 3,
  DRAINED   = 4
}

/** The attributes assigned to a host. */
struct HostAttributes {
  1: string          host
  2: set<Attribute>  attributes
  3: optional MaintenanceMode mode
  4: optional string slaveId
}

/**
 * A constraint that specifies an explicit set of values, at least one of which must be present
 * on a host for a task to be scheduled there.
 */
struct ValueConstraint {
  /** If true, treat this as a 'not' - to avoid specific values. */
  1: bool negated
  2: set<string> values
}

/**
 * A constraint the specifies the maximum number of active tasks on a host with a matching
 * attribute that may be scheduled simultaneously.
 */
struct LimitConstraint {
  1: i32 limit
}

/** Types of constraints that may be applied to a task. */
union TaskConstraint {
  1: ValueConstraint value
  2: LimitConstraint limit
}

/** A constraint that defines whether a task may be scheduled on a host. */
struct Constraint {
  /** Mesos slave attribute that the constraint is matched against. */
  1: string name
  2: TaskConstraint constraint
}

struct Package {
  1: string role
  2: string name
  3: i32 version
}

/** Arbitrary key-value metadata to be included into TaskConfig. */
struct Metadata {
  1: string key
  2: string value
}

/** A unique identifier for a Job. */
struct JobKey {
  /** User role (Unix service account), for example "mesos" */
  1: string role
  /** Environment, for example "devel" */
  2: string environment
  /** Name, for example "labrat" */
  3: string name
}

// TODO(jly): Deprecated, remove in 0.21. See AURORA-1959.
/** A unique lock key. */
union LockKey {
  1: JobKey job
}

// TODO(jly): Deprecated, remove in 0.21. See AURORA-1959.
/** A generic lock struct to facilitate context specific resource/operation serialization. */
struct Lock {
  /** ID of the lock - unique per storage */
  1: LockKey key
  /** UUID - facilitating soft lock authorization */
  2: string token
  /** Lock creator */
  3: string user
  /** Lock creation timestamp in milliseconds */
  4: i64 timestampMs
  /** Optional message to record with the lock */
  5: optional string message
}

/** A unique identifier for the active task within a job. */
struct InstanceKey {
  /** Key identifying the job. */
  1: JobKey jobKey
  /** Unique instance ID for the active task in a job. */
  2: i32 instanceId
}

/** URI which mirrors CommandInfo.URI in the Mesos Protobuf */
struct MesosFetcherURI {
  /** Where to get the resource from */
  1: string value
  /** Extract compressed archive after downloading */
  2: optional bool extract
  /** Cache value using Mesos Fetcher caching mechanism **/
  3: optional bool cache
}

struct ExecutorConfig {
  /** Name identifying the Executor. */
  1: string name
  /** Executor configuration data. */
  2: string data
}

/** The mode for a volume mount */
enum Mode {
  /** Read Write */
  RW = 1
  /** Read Only */
  RO = 2
}

/** A volume mount point within a container */
struct Volume {
  /** The path inside the container where the mount will be created. */
  1: string containerPath
  /** The path on the host that will serve as the source for the mount. */
  2: string hostPath
  /** The access mode */
  3: Mode mode
}

/** Describes an image for use with the Mesos unified containerizer in the Docker format */
struct DockerImage {
  /** The name of the image to run */
  1: string name
  /** The Docker tag identifying the image */
  2: string tag
}

/** Describes an image for use with the Mesos unified containerizer in the AppC format */
struct AppcImage {
  /** The name of the image to run */
  1: string name
  /** The appc image id identifying the image */
  2: string imageId
}

/** Describes an image to be used with the Mesos unified containerizer */
union Image {
  1: DockerImage docker
  2: AppcImage appc
}

/** Describes a mesos container, this is the default */
struct MesosContainer {
  /** the optional filesystem image to use when launching this task. */
  1: optional Image image
  /** the optional list of volumes to mount into the task. */
  2: optional list<Volume> volumes
}

/** Describes a parameter passed to docker cli */
struct DockerParameter {
  /** a parameter to pass to docker. (e.g. volume) */
  1: string name
  /** the value to pass to a parameter (e.g. /src/webapp:/opt/webapp) */
  2: string value
}

/** Describes a docker container */
struct DockerContainer {
  /** The container image to be run */
  1: string image
  /** The arbitrary parameters to pass to container */
  2: optional list<DockerParameter> parameters
}

/** Describes a container to be used in a task */
union Container {
  1: MesosContainer mesos
  2: DockerContainer docker
}

/** Describes resource value required to run a task. */
union Resource {
  1: double numCpus
  2: i64 ramMb
  3: i64 diskMb
  4: string namedPort
  5: i64 numGpus
}

struct PartitionPolicy {
  1: bool reschedule
  2: optional i64 delaySecs
}

/** SLA requirements expressed as the percentage of instances to be RUNNING every durationSecs */
struct PercentageSlaPolicy {
  /* The percentage of active instances required every `durationSecs`. */
  1: double percentage
  /** Minimum time duration a task needs to be `RUNNING` to be treated as active */
  2: i64 durationSecs
}

/** SLA requirements expressed as the number of instances to be RUNNING every durationSecs */
struct CountSlaPolicy {
  /** The number of active instances required every `durationSecs` */
  1: i64 count
  /** Minimum time duration a task needs to be `RUNNING` to be treated as active */
  2: i64 durationSecs
}

/** SLA requirements to be delegated to an external coordinator */
struct CoordinatorSlaPolicy {
  /** URL for the coordinator service that needs to be contacted for SLA checks */
  1: string coordinatorUrl
  /** Field in the Coordinator response json indicating if the action is allowed or not */
  2: string statusKey
}

/** SLA requirements expressed in one of the many types */
union SlaPolicy {
  1: PercentageSlaPolicy percentageSlaPolicy
  2: CountSlaPolicy countSlaPolicy
  3: CoordinatorSlaPolicy coordinatorSlaPolicy
}

/** Description of the tasks contained within a job. */
struct TaskConfig {
 /** Job task belongs to. */
 28: JobKey job
 // TODO(maxim): Deprecated. See AURORA-749.
 /** contains the role component of JobKey */
 17: Identity owner
  7: bool isService
 11: i32 priority
 13: i32 maxTaskFailures
 // TODO(mnurolahzade): Deprecated. See AURORA-1708.
 /** Whether this is a production task, which can preempt. */
 18: optional bool production
 /** Task tier type. */
 30: optional string tier
 /** All resources required to run a task. */
 32: set<Resource> resources

 20: set<Constraint> constraints
 /** Resources to retrieve with Mesos Fetcher */
 33: optional set<MesosFetcherURI> mesosFetcherUris
 /**
  * Custom links to include when displaying this task on the scheduler dashboard. Keys are anchor
  * text, values are URLs. Wildcards are supported for dynamic link crafting based on host, ports,
  * instance, etc.
  */
 22: optional map<string, string> taskLinks
 23: optional string contactEmail
 /** Executor configuration */
 25: optional ExecutorConfig executorConfig
 /** Used to display additional details in the UI. */
 27: optional set<Metadata> metadata
 /** Policy for how to deal with task partitions */
 34: optional PartitionPolicy partitionPolicy
 /** SLA requirements to be met during maintenance */
 35: optional SlaPolicy slaPolicy

 // This field is deliberately placed at the end to work around a bug in the immutable wrapper
 // code generator.  See AURORA-1185 for details.
 /** the container the task should use to execute */
 29: Container container = { "mesos": {} }
}

struct ResourceAggregate {
  /** Aggregated resource values. */
  4: set<Resource> resources
}

/** Defines the policy for launching a new cron job when one is already running. */
enum CronCollisionPolicy {
  /** Kills the existing job with the colliding name, and runs the new cron job. */
  KILL_EXISTING = 0,
  /** Cancels execution of the new job, leaving the running job in tact. */
  CANCEL_NEW    = 1,
  /**
   * DEPRECATED. For existing jobs, treated the same as CANCEL_NEW.
   * createJob will reject jobs with this policy.
   */
  RUN_OVERLAP   = 2
}

/**
 * Description of an Aurora job. One task will be scheduled for each instance within the job.
 */
struct JobConfiguration {
  /**
   * Key for this job. If not specified name, owner.role, and a reasonable default environment are
   * used to construct it server-side.
   */
  9: JobKey key
  // TODO(maxim): Deprecated. See AURORA-749.
  /** Owner of this job. */
  7: Identity owner
  /**
   * If present, the job will be handled as a cron job with this crontab-syntax schedule.
   */
  4: optional string cronSchedule
  /** Collision policy to use when handling overlapping cron runs.  Default is KILL_EXISTING. */
  5: CronCollisionPolicy cronCollisionPolicy
  /** Task configuration for this job. */
  6: TaskConfig taskConfig
  /**
   * The number of instances in the job. Generated instance IDs for tasks will be in the range
   * [0, instances).
   */
  8: i32 instanceCount
}

struct JobStats {
  /** Number of tasks in active state for this job. */
  1: i32 activeTaskCount
  /** Number of tasks in finished state for this job. */
  2: i32 finishedTaskCount
  /** Number of failed tasks for this job. */
  3: i32 failedTaskCount
  /** Number of tasks in pending state for this job. */
  4: i32 pendingTaskCount
}

struct JobSummary {
  1: JobConfiguration job
  2: JobStats stats
  /** Timestamp of next cron run in ms since epoch, for a cron job */
  3: optional i64 nextCronRunMs
}

/** Closed range of integers. */
struct Range {
  1: i32 first
  2: i32 last
}

struct ConfigGroup {
  1: TaskConfig config
  3: set<Range> instances
}

struct ConfigSummary {
  1: JobKey key
  2: set<ConfigGroup> groups
}

struct PopulateJobResult {
  2: TaskConfig taskConfig
}

struct GetQuotaResult {
  /** Total allocated resource quota. */
  1: ResourceAggregate quota
  /** Resources consumed by production jobs from a shared resource pool. */
  2: optional ResourceAggregate prodSharedConsumption
  /** Resources consumed by non-production jobs from a shared resource pool. */
  3: optional ResourceAggregate nonProdSharedConsumption
  /** Resources consumed by production jobs from a dedicated resource pool. */
  4: optional ResourceAggregate prodDedicatedConsumption
  /** Resources consumed by non-production jobs from a dedicated resource pool. */
  5: optional ResourceAggregate nonProdDedicatedConsumption
}

/** States that a task may be in. */
enum ScheduleStatus {
  // TODO(maxim): This state does not add much value. Consider dropping it completely.
  /* Initial state for a task.  A task will remain in this state until it has been persisted. */
  INIT             = 11,
  /** The task will be rescheduled, but is being throttled for restarting too frequently. */
  THROTTLED        = 16,
  /** Task is awaiting assignment to a slave. */
  PENDING          = 0,
  /** Task has been assigned to a slave. */
  ASSIGNED         = 9,
  /** Slave has acknowledged receipt of task and is bootstrapping the task. */
  STARTING         = 1,
  /** The task is running on the slave. */
  RUNNING          = 2,
  /** The task terminated with an exit code of zero. */
  FINISHED         = 3,
  /** The task is being preempted by another task. */
  PREEMPTING       = 13,
  /** The task is being restarted in response to a user request. */
  RESTARTING       = 12,
  /** The task is being restarted in response to a host maintenance request. */
  DRAINING         = 17,
  /** The task terminated with a non-zero exit code. */
  FAILED           = 4,
  /** Execution of the task was terminated by the system. */
  KILLED           = 5,
  /** The task is being forcibly killed. */
  KILLING          = 6,
  /** A fault in the task environment has caused the system to believe the task no longer exists.
   * This can happen, for example, when a slave process disappears.
   */
  LOST             = 7,
  /**
   * The task is currently partitioned and in an unknown state.
   **/
  PARTITIONED      = 18
}

// States that a task may be in while still considered active.
const set<ScheduleStatus> ACTIVE_STATES = [ScheduleStatus.ASSIGNED,
                                           ScheduleStatus.DRAINING,
                                           ScheduleStatus.KILLING,
                                           ScheduleStatus.PENDING,
                                           ScheduleStatus.PREEMPTING,
                                           ScheduleStatus.RESTARTING
                                           ScheduleStatus.RUNNING,
                                           ScheduleStatus.STARTING,
                                           ScheduleStatus.PARTITIONED,
                                           ScheduleStatus.THROTTLED]

// States that a task may be in while associated with a slave machine and non-terminal.
const set<ScheduleStatus> SLAVE_ASSIGNED_STATES = [ScheduleStatus.ASSIGNED,
                                                   ScheduleStatus.DRAINING,
                                                   ScheduleStatus.KILLING,
                                                   ScheduleStatus.PREEMPTING,
                                                   ScheduleStatus.RESTARTING,
                                                   ScheduleStatus.RUNNING,
                                                   ScheduleStatus.PARTITIONED,
                                                   ScheduleStatus.STARTING]

// States that a task may be in while in an active sandbox.
const set<ScheduleStatus> LIVE_STATES = [ScheduleStatus.KILLING,
                                         ScheduleStatus.PREEMPTING,
                                         ScheduleStatus.RESTARTING,
                                         ScheduleStatus.DRAINING,
                                         ScheduleStatus.PARTITIONED,
                                         ScheduleStatus.RUNNING]

// States a completed task may be in.
const set<ScheduleStatus> TERMINAL_STATES = [ScheduleStatus.FAILED,
                                             ScheduleStatus.FINISHED,
                                             ScheduleStatus.KILLED,
                                             ScheduleStatus.LOST]

// Regular expressions for matching valid identifiers for job path components. All expressions
// below should accept and reject the same set of inputs.
const string GOOD_IDENTIFIER_PATTERN = "^[\\w\\-\\.]+$"
// JVM: Use with java.util.regex.Pattern#compile
const string GOOD_IDENTIFIER_PATTERN_JVM = GOOD_IDENTIFIER_PATTERN
// Python: Use with re.compile
const string GOOD_IDENTIFIER_PATTERN_PYTHON = GOOD_IDENTIFIER_PATTERN

/** Event marking a state transition within a task's lifecycle. */
struct TaskEvent {
  /** Epoch timestamp in milliseconds. */
  1: i64 timestamp
  /** New status of the task. */
  2: ScheduleStatus status
  /** Audit message that explains why a transition occurred. */
  3: optional string message
  /** Hostname of the scheduler machine that performed the event. */
  4: optional string scheduler
}

/** A task assignment that is provided to an executor. */
struct AssignedTask {
  /** The mesos task ID for this task.  Guaranteed to be globally unique */
  1: string taskId

  /**
   * The mesos slave ID that this task has been assigned to.
   * This will not be populated for a PENDING task.
   */
  2: string slaveId

  /**
   * The name of the machine that this task has been assigned to.
   * This will not be populated for a PENDING task.
   */
  3: string slaveHost

  /** Information about how to run this task. */
  4: TaskConfig task
  /** Ports reserved on the machine while this task is running. */
  5: map<string, i32> assignedPorts

  /**
   * The instance ID assigned to this task. Instance IDs must be unique and contiguous within a
   * job, and will be in the range [0, N-1] (inclusive) for a job that has N instances.
   */
  6: i32 instanceId
}

/** A task that has been scheduled. */
struct ScheduledTask {
  /** The task that was scheduled. */
  1: AssignedTask assignedTask
  /** The current status of this task. */
  2: ScheduleStatus status
  /**
   * The number of failures that this task has accumulated over the multi-generational history of
   * this task.
   */
  3: i32 failureCount
  /**
   * The number of partitions this task has accumulated over its lifetime.
   */
  6: i32 timesPartitioned

  /** State change history for this task. */
  4: list<TaskEvent> taskEvents
  /**
   * The task ID of the previous generation of this task.  When a task is automatically rescheduled,
   * a copy of the task is created and ancestor ID of the previous task's task ID.
   */
  5: string ancestorId
}

struct ScheduleStatusResult {
  1: list<ScheduledTask> tasks
}

struct GetJobsResult {
  1: set<JobConfiguration> configs
}

/**
 * Contains a set of restrictions on matching tasks where all restrictions must be met
 * (terms are AND'ed together).
 */
struct TaskQuery {
  14: optional string role
  9: optional string environment
  2: optional string jobName
  4: optional set<string> taskIds
  5: optional set<ScheduleStatus> statuses
  7: optional set<i32> instanceIds
  10: optional set<string> slaveHosts
  11: optional set<JobKey> jobKeys
  12: optional i32 offset
  13: optional i32 limit
}

struct HostStatus {
  1: string host
  2: MaintenanceMode mode
}

struct RoleSummary {
  1: string role
  2: i32 jobCount
  3: i32 cronJobCount
}

struct Hosts {
  1: set<string> hostNames
}

struct PendingReason {
  1: string taskId
  2: string reason
}

/** States that a job update may be in. */
enum JobUpdateStatus {
  /** Update is in progress. */
  ROLLING_FORWARD = 0,

  /** Update has failed and is being rolled back. */
  ROLLING_BACK = 1,

  /** Update has been paused while in progress. */
  ROLL_FORWARD_PAUSED = 2,

  /** Update has been paused during rollback. */
  ROLL_BACK_PAUSED = 3,

  /** Update has completed successfully. */
  ROLLED_FORWARD = 4,

  /** Update has failed and rolled back. */
  ROLLED_BACK = 5,

  /** Update was aborted. */
  ABORTED = 6,

  /** Unknown error during update. */
  ERROR = 7,

  /**
   * Update failed to complete.
   * This can happen if failure thresholds are met while rolling forward, but rollback is disabled,
   * or if failure thresholds are met when rolling back.
   */
  FAILED = 8,

  /** Update has been blocked while in progress due to missing/expired pulse. */
  ROLL_FORWARD_AWAITING_PULSE = 9,

  /** Update has been blocked during rollback due to missing/expired pulse. */
  ROLL_BACK_AWAITING_PULSE = 10
}

/** States the job update can be in while still considered active. */
const set<JobUpdateStatus> ACTIVE_JOB_UPDATE_STATES = [JobUpdateStatus.ROLLING_FORWARD,
                                                       JobUpdateStatus.ROLLING_BACK,
                                                       JobUpdateStatus.ROLL_FORWARD_PAUSED,
                                                       JobUpdateStatus.ROLL_BACK_PAUSED,
                                                       JobUpdateStatus.ROLL_FORWARD_AWAITING_PULSE,
                                                       JobUpdateStatus.ROLL_BACK_AWAITING_PULSE]
/** States the job update can be in while waiting for a pulse. */
const set<JobUpdateStatus> AWAITNG_PULSE_JOB_UPDATE_STATES = [JobUpdateStatus.ROLL_FORWARD_AWAITING_PULSE,
                                                              JobUpdateStatus.ROLL_BACK_AWAITING_PULSE]

/** Job update actions that can be applied to job instances. */
enum JobUpdateAction {
  /**
   * An instance was moved to the target state successfully, and declared healthy if the desired
   * state did not involve deleting the instance.
   */
  INSTANCE_UPDATED = 1,

  /**
   * An instance was rolled back because the job update did not succeed.  The instance was reverted
   * to the original state prior to the job update, which means that the instance was removed if
   * the update added instances to the job.
   */
  INSTANCE_ROLLED_BACK = 2,

  /**
   * An instance is being moved from the original state to the desired state.
   */
  INSTANCE_UPDATING = 3,

  /**
   * An instance is being moved from the desired state back to the original state, because the job
   * update failed.
   */
  INSTANCE_ROLLING_BACK = 4,

  /** An instance update was attempted but failed and was not rolled back. */
  INSTANCE_UPDATE_FAILED = 5,

  /** An instance rollback was attempted but failed. */
  INSTANCE_ROLLBACK_FAILED = 6
}

/** Status of the coordinated update. Intended as a response to pulseJobUpdate RPC. */
enum JobUpdatePulseStatus {
  /**
   *  Update is active. See ACTIVE_JOB_UPDATE_STATES for statuses considered active.
   */
  OK = 1,

  /**
   * Update has reached terminal state. See TERMINAL_JOB_UPDATE_STATES for statuses
   * considered terminal.
   */
  FINISHED = 2
}

/** Job update key. */
struct JobUpdateKey {
  /** Job being updated */
  1: JobKey job

  /** Update ID. */
  2: string id
}

/** Limits the amount of active changes being made to instances to groupSize. */
struct QueueJobUpdateStrategy {
  1: i32 groupSize
}

/** Similar to Queue strategy but will not start a new group until all instances in an active
 * group have finished updating.
 */
struct BatchJobUpdateStrategy {
  1: i32 groupSize
}

/** Same as Batch strategy but each time an active group completes, the size of the next active
 * group may change.
 */
struct VariableBatchJobUpdateStrategy {
  1: list<i32> groupSizes
}

union JobUpdateStrategy {
 1: QueueJobUpdateStrategy queueStrategy
 2: BatchJobUpdateStrategy batchStrategy
 3: VariableBatchJobUpdateStrategy varBatchStrategy
}

/** Job update thresholds and limits. **/
struct JobUpdateSettings {
  /** TODO(rdelvalle): Deprecated, please set value inside of desired update strategy instead.
  * Max number of instances being updated at any given moment.
  */
  1: i32 updateGroupSize

  /** Max number of instance failures to tolerate before marking instance as FAILED. */
  2: i32 maxPerInstanceFailures

  /** Max number of FAILED instances to tolerate before terminating the update. */
  3: i32 maxFailedInstances

  /** Min time to watch a RUNNING instance. */
  5: i32 minWaitInInstanceRunningMs

  /** If true, enables failed update rollback. */
  6: bool rollbackOnFailure

  /** Instance IDs to act on. All instances will be affected if this is not set. */
  7: set<Range> updateOnlyTheseInstances

  /** TODO(rdelvalle): Deprecated, please set updateStrategy to the Batch strategy instead.
   * If true, use updateGroupSize as strict batching boundaries, and avoid proceeding to another
   * batch until the preceding batch finishes updating.
   */
  8: bool waitForBatchCompletion

  /**
   * If set, requires external calls to pulseJobUpdate RPC within the specified rate for the
   * update to make progress. If no pulses received within specified interval the update will
   * block. A blocked update is unable to continue but retains its current status. It may only get
   * unblocked by a fresh pulseJobUpdate call.
   */
  9: optional i32 blockIfNoPulsesAfterMs

<<<<<<< HEAD
  /** Update strategy to be used for the update. See JobUpdateStrategy for choices. */
  10: optional JobUpdateStrategy updateStrategy
=======
  /**
   * If true, updates will obey the SLA requirements of the tasks being updated. If the SLA policy
   * differs between the old and new task configurations, updates will use the newest configuration.
   */
  10: optional bool slaAware
>>>>>>> 4e28e73b
}

/** Event marking a state transition in job update lifecycle. */
struct JobUpdateEvent {
  /** Update status. */
  1: JobUpdateStatus status

  /** Epoch timestamp in milliseconds. */
  2: i64 timestampMs

  /** User who performed this event (if user-initiated). */
  3: optional string user

  /**
   * Message from the user (for user-initiated transitions) or the scheduler about why the state was
   * changed.
   */
  4: optional string message
}

/** Event marking a state transition in job instance update lifecycle. */
struct JobInstanceUpdateEvent {
  /** Job instance ID. */
  1: i32 instanceId

  /** Epoch timestamp in milliseconds. */
  2: i64 timestampMs

  /** Job update action taken on the instance. */
  3: JobUpdateAction action

  /** Optional message explaining the instance update event. */
  4: optional string message
}

/** Maps instance IDs to TaskConfigs it. */
struct InstanceTaskConfig {
  /** A TaskConfig associated with instances. */
  1: TaskConfig task

  /** Instances associated with the TaskConfig. */
  2: set<Range> instances
}

/** Current job update state including status and created/modified timestamps. */
struct JobUpdateState {
  /** Current status of the update. */
  1: JobUpdateStatus status

  /** Created timestamp in milliseconds. */
  2: i64 createdTimestampMs

  /** Last modified timestamp in milliseconds. */
  3: i64 lastModifiedTimestampMs
}

/** Summary of the job update including job key, user and current state. */
struct JobUpdateSummary {
  /** Unique identifier for the update. */
  5: JobUpdateKey key

  /** User initiated an update. */
  3: string user

  /** Current job update state. */
  4: JobUpdateState state

  /** Update metadata supplied by the client. */
  6: optional set<Metadata> metadata
}

/** Update configuration and setting details. */
struct JobUpdateInstructions {
  /** Actual InstanceId -> TaskConfig mapping when the update was requested. */
  1: set<InstanceTaskConfig> initialState

  /** Desired configuration when the update completes. */
  2: InstanceTaskConfig desiredState

  /** Update specific settings. */
  3: JobUpdateSettings settings
}

/** Full definition of the job update. */
struct JobUpdate {
  /** Update summary. */
  1: JobUpdateSummary summary

  /** Update configuration. */
  2: JobUpdateInstructions instructions
}

struct JobUpdateDetails {
  /** Update definition. */
  1: JobUpdate update

  /** History for this update. */
  2: list<JobUpdateEvent> updateEvents

  /** History for the individual instances updated. */
  3: list<JobInstanceUpdateEvent> instanceEvents
}

/** A request to update the following instances of an existing job. Used by startUpdate. */
struct JobUpdateRequest {
  /** Desired TaskConfig to apply. */
  1: TaskConfig taskConfig

  /** Desired number of instances of the task config. */
  2: i32 instanceCount

  /** Update settings and limits. */
  3: JobUpdateSettings settings

  /** Update metadata supplied by the client issuing the JobUpdateRequest. */
  4: optional set<Metadata> metadata
}

/**
 * Contains a set of restrictions on matching job updates where all restrictions must be met
 * (terms are AND'ed together).
 */
struct JobUpdateQuery {
  /** Job role. */
  2: string role

  /** Unique identifier for a job update. */
  8: JobUpdateKey key

  /** Job key. */
  3: JobKey jobKey

  /** User who created the update. */
  4: string user

  /** Set of update statuses. */
  5: set<JobUpdateStatus> updateStatuses

  /** Offset to serve data from. Used by pagination. */
  6: i32 offset

  /** Number or records to serve. Used by pagination. */
  7: i32 limit
}

struct HostMaintenanceRequest {
  1: string host
  2: SlaPolicy defaultSlaPolicy
  3: i64 timeoutSecs
  4: i64 createdTimestampMs
}

struct ListBackupsResult {
  1: set<string> backups
}

struct StartMaintenanceResult {
  1: set<HostStatus> statuses
}

struct DrainHostsResult {
  1: set<HostStatus> statuses
}

struct QueryRecoveryResult {
  1: set<ScheduledTask> tasks
}

struct MaintenanceStatusResult {
  1: set<HostStatus> statuses
}

struct EndMaintenanceResult {
  1: set<HostStatus> statuses
}

struct RoleSummaryResult {
  1: set<RoleSummary> summaries
}

struct JobSummaryResult {
  1: set<JobSummary> summaries
}

struct ConfigSummaryResult {
  1: ConfigSummary summary
}

struct GetPendingReasonResult {
  1: set<PendingReason> reasons
}

/** Result of the startUpdate call. */
struct StartJobUpdateResult {
  /** Unique identifier for the job update. */
  1: JobUpdateKey key

  /** Summary of the update that is in progress for the given JobKey. */
  2: optional JobUpdateSummary updateSummary
}

/** Result of the getJobUpdateSummaries call. */
struct GetJobUpdateSummariesResult {
  1: list<JobUpdateSummary> updateSummaries
}

/** Result of the getJobUpdateDetails call. */
struct GetJobUpdateDetailsResult {
  // TODO(zmanji): Remove this once we complete AURORA-1765
  1: JobUpdateDetails details
  2: list<JobUpdateDetails> detailsList
}

/** Result of the pulseJobUpdate call. */
struct PulseJobUpdateResult {
  1: JobUpdatePulseStatus status
}

struct GetJobUpdateDiffResult {
  /** Instance addition diff details. */
  1: set<ConfigGroup> add

  /** Instance removal diff details. */
  2: set<ConfigGroup> remove

  /** Instance update diff details. */
  3: set<ConfigGroup> update

  /** Instances unchanged by the update. */
  4: set<ConfigGroup> unchanged
}

/** Tier information. */
struct TierConfig {
  /** Name of tier. */
  1: string name
  /** Tier attributes. */
  2: map<string, string> settings
}

/** Result of the getTierConfigResult call. */
struct GetTierConfigResult {
  /** Name of the default tier. */
  1: string defaultTierName
  /** Set of tier configurations. */
  2: set<TierConfig> tiers
}

/** Information about the scheduler. */
struct ServerInfo {
  1: string clusterName
  /** A url prefix for job container stats. */
  3: string statsUrlPrefix
}

union Result {
  1: PopulateJobResult populateJobResult
  3: ScheduleStatusResult scheduleStatusResult
  4: GetJobsResult getJobsResult
  5: GetQuotaResult getQuotaResult
  6: ListBackupsResult listBackupsResult
  7: StartMaintenanceResult startMaintenanceResult
  8: DrainHostsResult drainHostsResult
  9: QueryRecoveryResult queryRecoveryResult
  10: MaintenanceStatusResult maintenanceStatusResult
  11: EndMaintenanceResult endMaintenanceResult
  17: RoleSummaryResult roleSummaryResult
  18: JobSummaryResult jobSummaryResult
  20: ConfigSummaryResult configSummaryResult
  21: GetPendingReasonResult getPendingReasonResult
  22: StartJobUpdateResult startJobUpdateResult
  23: GetJobUpdateSummariesResult getJobUpdateSummariesResult
  24: GetJobUpdateDetailsResult getJobUpdateDetailsResult
  25: PulseJobUpdateResult pulseJobUpdateResult
  26: GetJobUpdateDiffResult getJobUpdateDiffResult
  27: GetTierConfigResult getTierConfigResult
}

struct ResponseDetail {
  1: string message
}

struct Response {
  1: ResponseCode responseCode
  5: ServerInfo serverInfo
  /** Payload from the invoked RPC. */
  3: optional Result result
  /**
   * Messages from the server relevant to the request, such as warnings or use of deprecated
   * features.
   */
  6: list<ResponseDetail> details
}

// A service that provides all the read only calls to the Aurora scheduler.
service ReadOnlyScheduler {
  /** Returns a summary of the jobs grouped by role. */
  Response getRoleSummary()

  /** Returns a summary of jobs, optionally only those owned by a specific role. */
  Response getJobSummary(1: string role)

  /** Fetches the status of tasks. */
  Response getTasksStatus(1: TaskQuery query)

  /**
   * Same as getTaskStatus but without the TaskConfig.ExecutorConfig data set.
   * This is an interim solution until we have a better way to query TaskConfigs (AURORA-541).
   */
  Response getTasksWithoutConfigs(1: TaskQuery query)

  /** Returns user-friendly reasons (if available) for tasks retained in PENDING state. */
  Response getPendingReason(1: TaskQuery query)

  /** Fetches the configuration summary of active tasks for the specified job. */
  Response getConfigSummary(1: JobKey job)

  /**
   * Fetches the status of jobs.
   * ownerRole is optional, in which case all jobs are returned.
   */
  Response getJobs(1: string ownerRole)

  /** Fetches the quota allocated for a user. */
  Response getQuota(1: string ownerRole)

  /**
   * Populates fields in a job configuration as though it were about to be run.
   * This can be used to diff a configuration running tasks.
   */
  Response populateJobConfig(1: JobConfiguration description)

  /** Gets job update summaries. */
  Response getJobUpdateSummaries(1: JobUpdateQuery jobUpdateQuery)

  /** Gets job update details. */
  // TODO(zmanji): `key` is deprecated, remove this with AURORA-1765
  Response getJobUpdateDetails(1: JobUpdateKey key, 2: JobUpdateQuery query)

  /** Gets the diff between client (desired) and server (current) job states. */
  Response getJobUpdateDiff(1: JobUpdateRequest request)

  /** Gets tier configurations. */
  Response getTierConfigs()
}

service AuroraSchedulerManager extends ReadOnlyScheduler {
  /**
   * Creates a new job.  The request will be denied if a job with the provided name already exists
   * in the cluster.
   */
  Response createJob(1: JobConfiguration description)

  /**
   * Enters a job into the cron schedule, without actually starting the job.
   * If the job is already present in the schedule, this will update the schedule entry with the new
   * configuration.
   */
  Response scheduleCronJob(1: JobConfiguration description)

  /**
   * Removes a job from the cron schedule. The request will be denied if the job was not previously
   * scheduled with scheduleCronJob.
   */
  Response descheduleCronJob(4: JobKey job)

  /**
   * Starts a cron job immediately.  The request will be denied if the specified job does not
   * exist for the role account, or the job is not a cron job.
   */
  Response startCronJob(4: JobKey job)

  /** Restarts a batch of shards. */
  Response restartShards(5: JobKey job, 3: set<i32> shardIds)

  /** Initiates a kill on tasks. */
  Response killTasks(4: JobKey job, 5: set<i32> instances, 6: string message)

  /**
   * Adds new instances with the TaskConfig of the existing instance pointed by the key.
   */
  Response addInstances(3: InstanceKey key, 4: i32 count)

  // TODO(maxim): reevaluate if it's still needed when client updater is gone (AURORA-785).
  /**
   * Replaces the template (configuration) for the existing cron job.
   * The cron job template (configuration) must exist for the call to succeed.
   */
  Response replaceCronTemplate(1: JobConfiguration config)

  /** Starts update of the existing service job. */
  Response startJobUpdate(
      /** A description of how to change the job. */
      1: JobUpdateRequest request,
      /** A user-specified message to include with the induced job update state change. */
      3: string message)

  /**
   * Pauses the specified job update. Can be resumed by resumeUpdate call.
   */
  Response pauseJobUpdate(
      /** The update to pause. */
      1: JobUpdateKey key,
      /** A user-specified message to include with the induced job update state change. */
      3: string message)

  /** Resumes progress of a previously paused job update. */
  Response resumeJobUpdate(
      /** The update to resume. */
      1: JobUpdateKey key,
      /** A user-specified message to include with the induced job update state change. */
      3: string message)

  /** Permanently aborts the job update. Does not remove the update history. */
  Response abortJobUpdate(
      /** The update to abort. */
      1: JobUpdateKey key,
      /** A user-specified message to include with the induced job update state change. */
      3: string message)

  /**
   * Rollbacks the specified active job update to the initial state.
   */
  Response rollbackJobUpdate(
      /** The update to rollback. */
      1: JobUpdateKey key,
      /** A user-specified message to include with the induced job update state change. */
      2: string message)

  /**
   * Allows progress of the job update in case blockIfNoPulsesAfterMs is specified in
   * JobUpdateSettings. Unblocks progress if the update was previously blocked.
   * Responds with ResponseCode.INVALID_REQUEST in case an unknown update key is specified.
   */
  Response pulseJobUpdate(1: JobUpdateKey key)
}

struct ExplicitReconciliationSettings {
  1: optional i32 batchSize
}

// It would be great to compose these services rather than extend, but that won't be possible until
// https://issues.apache.org/jira/browse/THRIFT-66 is resolved.
service AuroraAdmin extends AuroraSchedulerManager {
  /** Assign quota to a user.  This will overwrite any pre-existing quota for the user. */
  Response setQuota(1: string ownerRole, 2: ResourceAggregate quota)

  /**
   * Forces a task into a specific state.  This does not guarantee the task will enter the given
   * state, as the task must still transition within the bounds of the state machine.  However,
   * it attempts to enter that state via the state machine.
   */
  Response forceTaskState(
      1: string taskId,
      2: ScheduleStatus status)

  /** Immediately writes a storage snapshot to disk. */
  Response performBackup()

  /** Lists backups that are available for recovery. */
  Response listBackups()

  /** Loads a backup to an in-memory storage.  This must precede all other recovery operations. */
  Response stageRecovery(1: string backupId)

  /** Queries for tasks in a staged recovery. */
  Response queryRecovery(1: TaskQuery query)

  /** Deletes tasks from a staged recovery. */
  Response deleteRecoveryTasks(1: TaskQuery query)

  /** Commits a staged recovery, completely replacing the previous storage state. */
  Response commitRecovery()

  /** Unloads (aborts) a staged recovery. */
  Response unloadRecovery()

  /** Put the given hosts into maintenance mode. */
  Response startMaintenance(1: Hosts hosts)

  /** Ask scheduler to begin moving tasks scheduled on given hosts. */
  Response drainHosts(1: Hosts hosts)

  /** Retrieve the current maintenance states for a group of hosts. */
  Response maintenanceStatus(1: Hosts hosts)

  /** Set the given hosts back into serving mode. */
  Response endMaintenance(1: Hosts hosts)

  /**
   * Ask scheduler to put hosts into DRAINING mode and move scheduled tasks off of the hosts
   * such that its SLA requirements are satisfied. Use defaultSlaPolicy if it is not set for a task.
   **/
  Response slaDrainHosts(1: Hosts hosts, 2: SlaPolicy defaultSlaPolicy, 3: i64 timeoutSecs)

  /** Start a storage snapshot and block until it completes. */
  Response snapshot()

  /** Tell scheduler to trigger an explicit task reconciliation with the given settings. */
  Response triggerExplicitTaskReconciliation(1: ExplicitReconciliationSettings settings)

  /** Tell scheduler to trigger an implicit task reconciliation. */
  Response triggerImplicitTaskReconciliation()

  /**
   * Force prune any (terminal) tasks that match the query. If no statuses are supplied with the
   * query, it will default to all terminal task states. If statuses are supplied, they must be
   * terminal states.
   */
  Response pruneTasks(1: TaskQuery query)
}

// The name of the header that should be sent to bypass leader redirection in the Scheduler.
const string BYPASS_LEADER_REDIRECT_HEADER_NAME = 'Bypass-Leader-Redirect'

// The path under which a task's filesystem should be mounted when using images and the Mesos
// unified containerizer.
const string TASK_FILESYSTEM_MOUNT_POINT = 'taskfs'<|MERGE_RESOLUTION|>--- conflicted
+++ resolved
@@ -777,16 +777,14 @@
    */
   9: optional i32 blockIfNoPulsesAfterMs
 
-<<<<<<< HEAD
-  /** Update strategy to be used for the update. See JobUpdateStrategy for choices. */
-  10: optional JobUpdateStrategy updateStrategy
-=======
   /**
    * If true, updates will obey the SLA requirements of the tasks being updated. If the SLA policy
    * differs between the old and new task configurations, updates will use the newest configuration.
    */
   10: optional bool slaAware
->>>>>>> 4e28e73b
+
+  /** Update strategy to be used for the update. See JobUpdateStrategy for choices. */
+  11: optional JobUpdateStrategy updateStrategy
 }
 
 /** Event marking a state transition in job update lifecycle. */
