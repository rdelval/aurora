/**
 * Licensed under the Apache License, Version 2.0 (the "License");
 * you may not use this file except in compliance with the License.
 * You may obtain a copy of the License at
 *
 *     http://www.apache.org/licenses/LICENSE-2.0
 *
 * Unless required by applicable law or agreed to in writing, software
 * distributed under the License is distributed on an "AS IS" BASIS,
 * WITHOUT WARRANTIES OR CONDITIONS OF ANY KIND, either express or implied.
 * See the License for the specific language governing permissions and
 * limitations under the License.
 */
package org.apache.aurora.scheduler.updater;

import java.util.Collection;
import java.util.Map;
import java.util.Optional;
import java.util.Set;
import java.util.concurrent.ScheduledExecutorService;
import java.util.stream.Collectors;

import com.google.common.base.Function;
import com.google.common.collect.ImmutableList;
import com.google.common.collect.ImmutableMap;
import com.google.common.collect.ImmutableMultimap;
import com.google.common.collect.ImmutableSet;
import com.google.common.collect.Iterables;
import com.google.common.collect.Maps;
import com.google.common.collect.Multimap;
import com.google.common.collect.Multimaps;
import com.google.common.collect.Ordering;
import com.google.common.eventbus.EventBus;
import com.google.common.primitives.Ints;
import com.google.inject.AbstractModule;
import com.google.inject.Guice;
import com.google.inject.Injector;

import org.apache.aurora.common.application.Lifecycle;
import org.apache.aurora.common.base.Command;
import org.apache.aurora.common.quantity.Amount;
import org.apache.aurora.common.quantity.Time;
import org.apache.aurora.common.stats.Stats;
import org.apache.aurora.common.stats.StatsProvider;
import org.apache.aurora.common.testing.easymock.EasyMockTest;
import org.apache.aurora.common.util.Clock;
import org.apache.aurora.common.util.TruncatedBinaryBackoff;
<<<<<<< HEAD
import org.apache.aurora.gen.BatchJobUpdateStrategy;
=======
import org.apache.aurora.gen.CountSlaPolicy;
>>>>>>> 4e28e73b
import org.apache.aurora.gen.InstanceTaskConfig;
import org.apache.aurora.gen.JobUpdate;
import org.apache.aurora.gen.JobUpdateAction;
import org.apache.aurora.gen.JobUpdateEvent;
import org.apache.aurora.gen.JobUpdateInstructions;
import org.apache.aurora.gen.JobUpdateKey;
import org.apache.aurora.gen.JobUpdatePulseStatus;
import org.apache.aurora.gen.JobUpdateSettings;
import org.apache.aurora.gen.JobUpdateState;
import org.apache.aurora.gen.JobUpdateStatus;
import org.apache.aurora.gen.JobUpdateStrategy;
import org.apache.aurora.gen.JobUpdateSummary;
import org.apache.aurora.gen.Metadata;
import org.apache.aurora.gen.QueueJobUpdateStrategy;
import org.apache.aurora.gen.Range;
import org.apache.aurora.gen.ScheduleStatus;
import org.apache.aurora.gen.ScheduledTask;
import org.apache.aurora.gen.ServerInfo;
import org.apache.aurora.gen.SlaPolicy;
import org.apache.aurora.gen.TaskConfig;
import org.apache.aurora.scheduler.SchedulerModule.TaskEventBatchWorker;
import org.apache.aurora.scheduler.TaskIdGenerator;
import org.apache.aurora.scheduler.TaskIdGenerator.TaskIdGeneratorImpl;
import org.apache.aurora.scheduler.TierModule;
import org.apache.aurora.scheduler.base.JobKeys;
import org.apache.aurora.scheduler.base.Query;
import org.apache.aurora.scheduler.base.TaskTestUtil;
import org.apache.aurora.scheduler.base.Tasks;
import org.apache.aurora.scheduler.config.types.TimeAmount;
import org.apache.aurora.scheduler.events.EventSink;
import org.apache.aurora.scheduler.events.PubsubEvent;
import org.apache.aurora.scheduler.mesos.Driver;
import org.apache.aurora.scheduler.scheduling.RescheduleCalculator;
import org.apache.aurora.scheduler.scheduling.RescheduleCalculator.RescheduleCalculatorImpl;
import org.apache.aurora.scheduler.sla.SlaModule;
import org.apache.aurora.scheduler.state.StateChangeResult;
import org.apache.aurora.scheduler.state.StateManager;
import org.apache.aurora.scheduler.state.StateManagerImpl;
import org.apache.aurora.scheduler.state.UUIDGenerator;
import org.apache.aurora.scheduler.state.UUIDGenerator.UUIDGeneratorImpl;
import org.apache.aurora.scheduler.storage.JobUpdateStore;
import org.apache.aurora.scheduler.storage.Storage;
import org.apache.aurora.scheduler.storage.entities.IInstanceTaskConfig;
import org.apache.aurora.scheduler.storage.entities.IJobInstanceUpdateEvent;
import org.apache.aurora.scheduler.storage.entities.IJobKey;
import org.apache.aurora.scheduler.storage.entities.IJobUpdate;
import org.apache.aurora.scheduler.storage.entities.IJobUpdateDetails;
import org.apache.aurora.scheduler.storage.entities.IJobUpdateEvent;
import org.apache.aurora.scheduler.storage.entities.IJobUpdateKey;
import org.apache.aurora.scheduler.storage.entities.IJobUpdateSummary;
import org.apache.aurora.scheduler.storage.entities.IScheduledTask;
import org.apache.aurora.scheduler.storage.entities.IServerInfo;
import org.apache.aurora.scheduler.storage.entities.ITaskConfig;
import org.apache.aurora.scheduler.storage.mem.MemStorageModule;
import org.apache.aurora.scheduler.testing.FakeScheduledExecutor;
import org.apache.aurora.scheduler.testing.FakeStatsProvider;
import org.apache.aurora.scheduler.updater.JobUpdateController.AuditData;
import org.apache.aurora.scheduler.updater.StateEvaluator.Failure;
import org.apache.aurora.scheduler.updater.UpdaterModule.UpdateActionBatchWorker;
import org.easymock.EasyMock;
import org.easymock.IExpectationSetters;
import org.junit.After;
import org.junit.Before;
import org.junit.Test;

import static org.apache.aurora.gen.JobUpdateAction.INSTANCE_ROLLBACK_FAILED;
import static org.apache.aurora.gen.JobUpdateAction.INSTANCE_ROLLED_BACK;
import static org.apache.aurora.gen.JobUpdateAction.INSTANCE_ROLLING_BACK;
import static org.apache.aurora.gen.JobUpdateAction.INSTANCE_UPDATED;
import static org.apache.aurora.gen.JobUpdateAction.INSTANCE_UPDATE_FAILED;
import static org.apache.aurora.gen.JobUpdateAction.INSTANCE_UPDATING;
import static org.apache.aurora.gen.JobUpdateStatus.ABORTED;
import static org.apache.aurora.gen.JobUpdateStatus.ERROR;
import static org.apache.aurora.gen.JobUpdateStatus.ROLLED_BACK;
import static org.apache.aurora.gen.JobUpdateStatus.ROLLED_FORWARD;
import static org.apache.aurora.gen.JobUpdateStatus.ROLLING_BACK;
import static org.apache.aurora.gen.JobUpdateStatus.ROLLING_FORWARD;
import static org.apache.aurora.gen.JobUpdateStatus.ROLL_BACK_PAUSED;
import static org.apache.aurora.gen.JobUpdateStatus.ROLL_FORWARD_AWAITING_PULSE;
import static org.apache.aurora.gen.JobUpdateStatus.ROLL_FORWARD_PAUSED;
import static org.apache.aurora.gen.ScheduleStatus.ASSIGNED;
import static org.apache.aurora.gen.ScheduleStatus.FAILED;
import static org.apache.aurora.gen.ScheduleStatus.FINISHED;
import static org.apache.aurora.gen.ScheduleStatus.KILLED;
import static org.apache.aurora.gen.ScheduleStatus.KILLING;
import static org.apache.aurora.gen.ScheduleStatus.RUNNING;
import static org.apache.aurora.gen.ScheduleStatus.STARTING;
import static org.apache.aurora.scheduler.storage.Storage.MutateWork.NoResult;
import static org.apache.aurora.scheduler.testing.BatchWorkerUtil.expectBatchExecute;
import static org.apache.aurora.scheduler.updater.UpdateFactory.UpdateFactoryImpl.expandInstanceIds;
import static org.easymock.EasyMock.expectLastCall;
import static org.junit.Assert.assertEquals;
import static org.junit.Assert.assertTrue;
import static org.junit.Assert.fail;

public class JobUpdaterIT extends EasyMockTest {

  private static final String USER = "user";
  private static final AuditData AUDIT = new AuditData(USER, Optional.of("message"));
  private static final IJobKey JOB = JobKeys.from("role", "env", "job1");
  private static final IJobUpdateKey UPDATE_ID =
      IJobUpdateKey.build(new JobUpdateKey(JOB.newBuilder(), "update_id"));
  private static final Amount<Long, Time> WATCH_TIMEOUT = Amount.of(2000L, Time.MILLISECONDS);
  private static final TimeAmount FLAPPING_THRESHOLD = new TimeAmount(1L, Time.MILLISECONDS);
  private static final Amount<Long, Time> ONE_DAY = Amount.of(1L, Time.DAYS);
  private static final Amount<Long, Time> ONE_HOUR = Amount.of(1L, Time.HOURS);
  private static final Amount<Long, Time> ONE_MINUTE = Amount.of(1L, Time.MINUTES);
  private static final ITaskConfig OLD_CONFIG =
      setExecutorData(TaskTestUtil.makeConfig(JOB), "olddata");
  private static final ITaskConfig NEW_CONFIG = setExecutorData(OLD_CONFIG, "newdata");
  private static final ITaskConfig SLA_AWARE_CONFIG =
      setCountSlaPolicy(setExecutorData(OLD_CONFIG, "sladata"), 2, 0);
  private static final long PULSE_TIMEOUT_MS = 10000;
  private static final ImmutableSet<Metadata> METADATA = ImmutableSet.of(
      new Metadata("k1", "v1"), new Metadata("k2", "v2"));

  private FakeScheduledExecutor clock;
  private JobUpdateController updater;
  private Driver driver;
  private EventBus eventBus;
  private Storage storage;
  private StateManager stateManager;
  private JobUpdateEventSubscriber subscriber;
  private Command shutdownCommand;

  private static ITaskConfig setExecutorData(ITaskConfig task, String executorData) {
    TaskConfig builder = task.newBuilder();
    builder.getExecutorConfig().setData(executorData);
    return ITaskConfig.build(builder);
  }

  private static ITaskConfig setCountSlaPolicy(ITaskConfig task, int count, int durationMs) {
    TaskConfig builder = task.newBuilder();
    SlaPolicy policy = SlaPolicy.countSlaPolicy(new CountSlaPolicy(count, durationMs));
    builder.setSlaPolicy(policy);
    return ITaskConfig.build(builder);
  }

  @Before
  public void setUp() throws Exception {
    // Avoid console spam due to stats registered multiple times.
    Stats.flush();
    ScheduledExecutorService executor = createMock(ScheduledExecutorService.class);
    clock = FakeScheduledExecutor.scheduleExecutor(executor);
    driver = createMock(Driver.class);
    shutdownCommand = createMock(Command.class);
    eventBus = new EventBus();
    TaskEventBatchWorker taskEventBatchWorker = createMock(TaskEventBatchWorker.class);
    UpdateActionBatchWorker updateActionBatchWorker = createMock(UpdateActionBatchWorker.class);

    UpdaterModule.Options updaterOptions = new UpdaterModule.Options();
    updaterOptions.enableAffinity = true;
    updaterOptions.slaAwareKillRetryMinDelay = new TimeAmount(
        WATCH_TIMEOUT.getValue(),
        WATCH_TIMEOUT.getUnit());
    updaterOptions.slaAwareKillRetryMaxDelay = new TimeAmount(
        WATCH_TIMEOUT.getValue(),
        WATCH_TIMEOUT.getUnit());
    SlaModule.Options slaOptions = new SlaModule.Options();
    slaOptions.minRequiredInstances = 3;

    Injector injector = Guice.createInjector(
        new UpdaterModule(executor, Optional.of(updateActionBatchWorker), updaterOptions),
        new SlaModule(slaOptions),
        new TierModule(TaskTestUtil.TIER_CONFIG),
        new MemStorageModule(),
        new AbstractModule() {
          @Override
          protected void configure() {
            bind(StatsProvider.class).toInstance(new FakeStatsProvider());
            bind(Clock.class).toInstance(clock);
            bind(StateManager.class).to(StateManagerImpl.class);
            bind(Driver.class).toInstance(driver);
            bind(TaskIdGenerator.class).to(TaskIdGeneratorImpl.class);
            bind(RescheduleCalculator.class).to(RescheduleCalculatorImpl.class);
            bind(RescheduleCalculatorImpl.RescheduleCalculatorSettings.class)
                .toInstance(new RescheduleCalculatorImpl.RescheduleCalculatorSettings(
                    new TruncatedBinaryBackoff(
                        Amount.of(1L, Time.SECONDS), Amount.of(1L, Time.MINUTES)),
                    FLAPPING_THRESHOLD,
                    new TimeAmount(1, Time.MINUTES)));
            bind(EventSink.class).toInstance(eventBus::post);
            bind(UUIDGenerator.class).to(UUIDGeneratorImpl.class);
            bind(Lifecycle.class).toInstance(new Lifecycle(shutdownCommand));
            bind(TaskEventBatchWorker.class).toInstance(taskEventBatchWorker);
            bind(UpdateActionBatchWorker.class).toInstance(updateActionBatchWorker);
            bind(IServerInfo.class).toInstance(
                IServerInfo.build(
                    new ServerInfo()
                        .setClusterName("JobUpdaterITCluster")
                        .setStatsUrlPrefix("test_stats_prefix")));
          }
        });
    updater = injector.getInstance(JobUpdateController.class);
    storage = injector.getInstance(Storage.class);
    storage.prepare();
    stateManager = injector.getInstance(StateManager.class);
    eventBus.register(injector.getInstance(JobUpdateEventSubscriber.class));
    subscriber = injector.getInstance(JobUpdateEventSubscriber.class);
    expectBatchExecute(taskEventBatchWorker, storage, control).anyTimes();
    expectBatchExecute(updateActionBatchWorker, storage, control).anyTimes();
  }

  @After
  public void validateExitState() {
    clock.assertEmpty();
  }

  private String getTaskId(IJobKey job, int instanceId) {
    return Tasks.id(Iterables.getOnlyElement(
        Storage.Util.fetchTasks(
            storage,
            Query.instanceScoped(job, instanceId).active())));
  }

  private void changeState(
      IJobKey job,
      int instanceId,
      ScheduleStatus status,
      ScheduleStatus... statuses) {

    for (ScheduleStatus s
        : ImmutableList.<ScheduleStatus>builder().add(status).add(statuses).build()) {

      storage.write((NoResult.Quiet) storeProvider ->
          assertEquals(
              StateChangeResult.SUCCESS,
              stateManager.changeState(
                  storeProvider,
                  getTaskId(job, instanceId),
                  Optional.empty(),
                  s,
                  Optional.empty())));
    }
  }

  private static final Ordering<IJobInstanceUpdateEvent> EVENT_ORDER = Ordering.natural()
      .onResultOf(IJobInstanceUpdateEvent::getTimestampMs);
  private static final Function<IJobInstanceUpdateEvent, Integer> EVENT_TO_INSTANCE =
      IJobInstanceUpdateEvent::getInstanceId;

  private IJobUpdateDetails getDetails() {
    return storage.read(
        storeProvider -> storeProvider.getJobUpdateStore().fetchJobUpdate(UPDATE_ID).get());
  }

  private IJobUpdateDetails getDetails(IJobUpdateKey key) {
    return storage.read(
        storeProvider -> storeProvider.getJobUpdateStore().fetchJobUpdate(key).get());
  }

  private void assertLatestUpdateMessage(String expected) {
    IJobUpdateDetails details = getDetails();
    assertEquals(expected, Iterables.getLast(details.getUpdateEvents()).getMessage());
  }

  private void assertState(
      JobUpdateStatus expected,
      Multimap<Integer, JobUpdateAction> expectedActions) {

    assertStateUpdate(UPDATE_ID, expected, expectedActions);
  }

  private void assertStateUpdate(
      IJobUpdateKey key,
      JobUpdateStatus expected,
      Multimap<Integer, JobUpdateAction> expectedActions) {

    IJobUpdateDetails details = getDetails(key);
    Iterable<IJobInstanceUpdateEvent> orderedEvents =
        EVENT_ORDER.sortedCopy(details.getInstanceEvents());
    Multimap<Integer, IJobInstanceUpdateEvent> eventsByInstance =
        Multimaps.index(orderedEvents, EVENT_TO_INSTANCE);
    Multimap<Integer, JobUpdateAction> actionsByInstance =
        Multimaps.transformValues(eventsByInstance, JobUpdateControllerImpl.EVENT_TO_ACTION);
    assertEquals(expectedActions, actionsByInstance);
    assertEquals(expected, details.getUpdate().getSummary().getState().getStatus());
  }

  private IExpectationSetters<String> expectTaskKilled() {
    driver.killTask(EasyMock.anyObject());
    return expectLastCall();
  }

  private void insertPendingTasks(ITaskConfig task, Set<Integer> instanceIds) {
    storage.write((NoResult.Quiet) storeProvider ->
        stateManager.insertPendingTasks(storeProvider, task, instanceIds));
  }

  private void insertInitialTasks(IJobUpdate update) {
    storage.write((NoResult.Quiet) storeProvider -> {
      for (IInstanceTaskConfig config : update.getInstructions().getInitialState()) {
        insertPendingTasks(config.getTask(), expandInstanceIds(ImmutableSet.of(config)));
      }
    });
  }

  private void assertJobState(IJobKey job, Map<Integer, ITaskConfig> expected) {
    Iterable<IScheduledTask> tasks =
        Storage.Util.fetchTasks(storage, Query.jobScoped(job).active());

    Map<Integer, IScheduledTask> tasksByInstance =
        Maps.uniqueIndex(tasks, Tasks::getInstanceId);
    assertEquals(
        expected,
        ImmutableMap.copyOf(Maps.transformValues(tasksByInstance, Tasks::getConfig)));
  }

  @Test
  public void testSuccessfulUpdate() throws Exception {
    expectTaskKilled();

    control.replay();

    IJobUpdate update = makeJobUpdate(
        // No-op - task is already matching the new config.
        makeInstanceConfig(0, 0, NEW_CONFIG),
        // Task needing update.
        makeInstanceConfig(2, 2, OLD_CONFIG));
    insertInitialTasks(update);

    changeState(JOB, 0, ASSIGNED, STARTING, RUNNING);
    changeState(JOB, 2, ASSIGNED, STARTING, RUNNING);
    clock.advance(WATCH_TIMEOUT);

    ImmutableMultimap.Builder<Integer, JobUpdateAction> actions = ImmutableMultimap.builder();

    // Instance 1 is added
    updater.start(update, AUDIT);
    actions.putAll(1, INSTANCE_UPDATING);
    assertState(ROLLING_FORWARD, actions.build());
    changeState(JOB, 1, ASSIGNED, STARTING, RUNNING);

    // Updates may be paused for arbitrarily-long amounts of time, and the updater should not
    // take action while paused.
    updater.pause(UPDATE_ID, AUDIT);
    updater.pause(UPDATE_ID, AUDIT);  // Pausing again is a no-op.
    assertState(ROLL_FORWARD_PAUSED, actions.build());
    clock.advance(ONE_DAY);
    changeState(JOB, 1, FAILED, ASSIGNED, STARTING, RUNNING);
    changeState(JOB, 2, FAILED, ASSIGNED, STARTING, RUNNING);
    clock.advance(WATCH_TIMEOUT);
    updater.resume(UPDATE_ID, AUDIT);

    actions.putAll(1, INSTANCE_UPDATED).put(2, INSTANCE_UPDATING);
    assertState(ROLLING_FORWARD, actions.build());

    // A task outside the scope of the update should be ignored by the updater.
    insertPendingTasks(NEW_CONFIG, ImmutableSet.of(100));

    // Instance 2 is updated
    changeState(JOB, 2, KILLED, ASSIGNED, STARTING, RUNNING);
    clock.advance(WATCH_TIMEOUT);

    actions.put(2, INSTANCE_UPDATED);
    assertState(ROLLED_FORWARD, actions.build());
    assertJobState(
        JOB,
        ImmutableMap.of(0, NEW_CONFIG, 1, NEW_CONFIG, 2, NEW_CONFIG, 100, NEW_CONFIG));

    // Attempting to abort a finished update should fail.
    try {
      updater.abort(UPDATE_ID, AUDIT);
      fail("It should not be possible to abort a completed update.");
    } catch (UpdateStateException e) {
      // Expected.
    }
  }

  @Test
  public void testSuccessfulCoordinatedUpdate() throws Exception {
    expectTaskKilled().times(2);

    control.replay();

    JobUpdate builder = makeJobUpdate(
        // No-op - task is already matching the new config.
        makeInstanceConfig(0, 0, NEW_CONFIG),
        // Tasks needing update.
        makeInstanceConfig(1, 2, OLD_CONFIG)).newBuilder();

    builder.getInstructions().getSettings().setBlockIfNoPulsesAfterMs((int) PULSE_TIMEOUT_MS);
    insertInitialTasks(IJobUpdate.build(builder));

    changeState(JOB, 0, ASSIGNED, STARTING, RUNNING);
    changeState(JOB, 1, ASSIGNED, STARTING, RUNNING);
    changeState(JOB, 2, ASSIGNED, STARTING, RUNNING);
    clock.advance(WATCH_TIMEOUT);

    ImmutableMultimap.Builder<Integer, JobUpdateAction> actions = ImmutableMultimap.builder();
    updater.start(IJobUpdate.build(builder), AUDIT);

    // The update is blocked initially waiting for a pulse.
    assertState(ROLL_FORWARD_AWAITING_PULSE, actions.build());

    // Pulse arrives and update starts.
    assertEquals(JobUpdatePulseStatus.OK, updater.pulse(UPDATE_ID));
    changeState(JOB, 1, KILLED, ASSIGNED, STARTING, RUNNING);
    actions.put(1, INSTANCE_UPDATING);
    assertState(ROLLING_FORWARD, actions.build());
    clock.advance(WATCH_TIMEOUT);
    actions.put(1, INSTANCE_UPDATED);

    // The update is blocked due to expired pulse timeout.
    clock.advance(Amount.of(PULSE_TIMEOUT_MS, Time.MILLISECONDS));
    actions.put(2, INSTANCE_UPDATING);
    changeState(JOB, 2, KILLED);
    assertState(ROLL_FORWARD_AWAITING_PULSE, actions.build());
    assertLatestUpdateMessage(JobUpdateControllerImpl.PULSE_TIMEOUT_MESSAGE);

    // Pulse arrives and instance 2 is updated.
    assertEquals(JobUpdatePulseStatus.OK, updater.pulse(UPDATE_ID));
    changeState(JOB, 2, ASSIGNED, STARTING, RUNNING);
    clock.advance(WATCH_TIMEOUT);
    actions.put(2, INSTANCE_UPDATED);

    assertState(ROLLED_FORWARD, actions.build());
    assertJobState(JOB, ImmutableMap.of(0, NEW_CONFIG, 1, NEW_CONFIG, 2, NEW_CONFIG));
    assertEquals(JobUpdatePulseStatus.FINISHED, updater.pulse(UPDATE_ID));
  }

  @Test
  public void testRecoverCoordinatedUpdateFromStorage() throws Exception {
    expectTaskKilled().times(2);

    control.replay();

    JobUpdate builder =
        setInstanceCount(makeJobUpdate(makeInstanceConfig(0, 1, OLD_CONFIG)), 2).newBuilder();
    builder.getInstructions().getSettings().setBlockIfNoPulsesAfterMs((int) PULSE_TIMEOUT_MS);
    IJobUpdate update = IJobUpdate.build(builder);
    insertInitialTasks(update);
    changeState(JOB, 0, ASSIGNED, STARTING, RUNNING);
    changeState(JOB, 1, ASSIGNED, STARTING, RUNNING);
    clock.advance(ONE_DAY);

    storage.write((NoResult.Quiet) storeProvider ->
        saveJobUpdate(storeProvider.getJobUpdateStore(), update, ROLLING_FORWARD));

    clock.advance(ONE_MINUTE);

    subscriber.startAsync().awaitRunning();
    ImmutableMultimap.Builder<Integer, JobUpdateAction> actions = ImmutableMultimap.builder();

    // The update is blocked initially waiting for a pulse.
    assertState(ROLL_FORWARD_AWAITING_PULSE, actions.build());

    assertEquals(JobUpdatePulseStatus.OK, updater.pulse(UPDATE_ID));

    // Instance 0 is updated.
    changeState(JOB, 0, KILLED, ASSIGNED, STARTING, RUNNING);
    clock.advance(WATCH_TIMEOUT);

    // Instance 1 is updated.
    changeState(JOB, 1, KILLED, ASSIGNED, STARTING, RUNNING);
    clock.advance(WATCH_TIMEOUT);

    actions.putAll(0, INSTANCE_UPDATING, INSTANCE_UPDATED)
        .putAll(1, INSTANCE_UPDATING, INSTANCE_UPDATED);

    assertState(ROLLED_FORWARD, actions.build());
    assertEquals(JobUpdatePulseStatus.FINISHED, updater.pulse(UPDATE_ID));
  }

  @Test
  public void testRecoverLongPulseTimeoutCoordinatedUpdateFromStorage() throws Exception {
    // A brief failover in the middle of a rolling forward update with a long pulse timeout should
    // mean that after scheduler startup the update is not waiting for a pulse.
    expectTaskKilled().times(1);

    control.replay();

    JobUpdate builder =
        setInstanceCount(makeJobUpdate(makeInstanceConfig(0, 0, OLD_CONFIG)), 1).newBuilder();
    builder.getInstructions().getSettings()
        .setBlockIfNoPulsesAfterMs(Ints.checkedCast(ONE_HOUR.as(Time.MILLISECONDS)));
    IJobUpdate update = IJobUpdate.build(builder);
    insertInitialTasks(update);
    changeState(JOB, 0, ASSIGNED, STARTING, RUNNING);
    clock.advance(ONE_DAY);

    storage.write((NoResult.Quiet) storeProvider ->
        saveJobUpdate(storeProvider.getJobUpdateStore(), update, ROLL_FORWARD_AWAITING_PULSE));

    // The first pulse comes after one minute
    clock.advance(ONE_MINUTE);

    storage.write(
        (NoResult.Quiet) storeProvider ->
            saveJobUpdateEvent(storeProvider.getJobUpdateStore(), update, ROLLING_FORWARD));

    clock.advance(ONE_MINUTE);

    subscriber.startAsync().awaitRunning();
    ImmutableMultimap.Builder<Integer, JobUpdateAction> actions = ImmutableMultimap.builder();

    actions.putAll(0, INSTANCE_UPDATING);
    // Since the pulse interval is so large and the downtime was so short, the update does not need
    // to wait for a pulse.
    assertState(ROLLING_FORWARD, actions.build());

    // Instance 0 is updated.
    changeState(JOB, 0, KILLED, ASSIGNED, STARTING, RUNNING);
    clock.advance(WATCH_TIMEOUT);

    actions.putAll(0, INSTANCE_UPDATED);

    assertState(ROLLED_FORWARD, actions.build());
    assertEquals(JobUpdatePulseStatus.FINISHED, updater.pulse(UPDATE_ID));
  }

  @Test
  public void testRecoverAwaitingPulseFromStorage() throws Exception {
    expectTaskKilled();

    control.replay();

    JobUpdate builder =
        setInstanceCount(makeJobUpdate(makeInstanceConfig(0, 0, OLD_CONFIG)), 1).newBuilder();
    builder.getInstructions().getSettings().setBlockIfNoPulsesAfterMs((int) PULSE_TIMEOUT_MS);
    IJobUpdate update = IJobUpdate.build(builder);
    insertInitialTasks(update);
    changeState(JOB, 0, ASSIGNED, STARTING, RUNNING);
    clock.advance(ONE_DAY);

    storage.write((NoResult.Quiet) storeProvider ->
        saveJobUpdate(storeProvider.getJobUpdateStore(), update, ROLL_FORWARD_AWAITING_PULSE));

    subscriber.startAsync().awaitRunning();
    ImmutableMultimap.Builder<Integer, JobUpdateAction> actions = ImmutableMultimap.builder();

    assertState(ROLL_FORWARD_AWAITING_PULSE, actions.build());
    assertEquals(JobUpdatePulseStatus.OK, updater.pulse(UPDATE_ID));

    changeState(JOB, 0, KILLED, ASSIGNED, STARTING, RUNNING);
    clock.advance(WATCH_TIMEOUT);
    actions.putAll(0, INSTANCE_UPDATING, INSTANCE_UPDATED);

    assertState(ROLLED_FORWARD, actions.build());
    assertEquals(JobUpdatePulseStatus.FINISHED, updater.pulse(UPDATE_ID));
  }

  @Test
  public void testRecoverCoordinatedPausedFromStorage() throws Exception {
    expectTaskKilled();

    control.replay();

    JobUpdate builder =
        setInstanceCount(makeJobUpdate(makeInstanceConfig(0, 0, OLD_CONFIG)), 1).newBuilder();
    builder.getInstructions().getSettings().setBlockIfNoPulsesAfterMs((int) PULSE_TIMEOUT_MS);
    IJobUpdate update = IJobUpdate.build(builder);
    insertInitialTasks(update);
    changeState(JOB, 0, ASSIGNED, STARTING, RUNNING);
    clock.advance(ONE_DAY);

    storage.write((NoResult.Quiet) storeProvider ->
        saveJobUpdate(storeProvider.getJobUpdateStore(), update, ROLL_FORWARD_PAUSED));

    subscriber.startAsync().awaitRunning();
    ImmutableMultimap.Builder<Integer, JobUpdateAction> actions = ImmutableMultimap.builder();

    assertState(ROLL_FORWARD_PAUSED, actions.build());
    assertEquals(JobUpdatePulseStatus.OK, updater.pulse(UPDATE_ID));

    updater.resume(UPDATE_ID, AUDIT);

    changeState(JOB, 0, KILLED, ASSIGNED, STARTING, RUNNING);
    clock.advance(WATCH_TIMEOUT);
    actions.putAll(0, INSTANCE_UPDATING, INSTANCE_UPDATED);

    assertState(ROLLED_FORWARD, actions.build());
    assertEquals(JobUpdatePulseStatus.FINISHED, updater.pulse(UPDATE_ID));
  }

  @Test
  public void testResumeToAwaitingPulse() throws Exception {
    expectTaskKilled().times(2);

    control.replay();

    JobUpdate builder =
        setInstanceCount(makeJobUpdate(makeInstanceConfig(0, 1, OLD_CONFIG)), 2).newBuilder();
    builder.getInstructions().getSettings().setBlockIfNoPulsesAfterMs((int) PULSE_TIMEOUT_MS);
    IJobUpdate update = IJobUpdate.build(builder);
    insertInitialTasks(update);
    changeState(JOB, 0, ASSIGNED, STARTING, RUNNING);
    changeState(JOB, 1, ASSIGNED, STARTING, RUNNING);
    clock.advance(ONE_DAY);

    ImmutableMultimap.Builder<Integer, JobUpdateAction> actions = ImmutableMultimap.builder();
    updater.start(IJobUpdate.build(builder), AUDIT);

    // The update is blocked initially waiting for a pulse.
    assertState(ROLL_FORWARD_AWAITING_PULSE, actions.build());

    // Pause the awaiting pulse update.
    updater.pause(UPDATE_ID, AUDIT);
    assertState(ROLL_FORWARD_PAUSED, actions.build());

    // Resume into awaiting pulse state.
    updater.resume(UPDATE_ID, AUDIT);
    assertState(ROLL_FORWARD_AWAITING_PULSE, actions.build());

    assertEquals(JobUpdatePulseStatus.OK, updater.pulse(UPDATE_ID));

    // Instance 0 is updated.
    changeState(JOB, 0, KILLED, ASSIGNED, STARTING, RUNNING);
    clock.advance(WATCH_TIMEOUT);

    // Instance 1 is updated.
    changeState(JOB, 1, KILLED, ASSIGNED, STARTING, RUNNING);
    clock.advance(WATCH_TIMEOUT);

    actions.putAll(0, INSTANCE_UPDATING, INSTANCE_UPDATED)
        .putAll(1, INSTANCE_UPDATING, INSTANCE_UPDATED);

    assertState(ROLLED_FORWARD, actions.build());
    assertEquals(JobUpdatePulseStatus.FINISHED, updater.pulse(UPDATE_ID));
  }

  @Test
  public void testPulsePausedUpdate() throws Exception {
    expectTaskKilled().times(2);

    control.replay();

    JobUpdate builder = makeJobUpdate(
        // No-op - task is already matching the new config.
        makeInstanceConfig(0, 0, NEW_CONFIG),
        // Tasks needing update.
        makeInstanceConfig(1, 2, OLD_CONFIG)).newBuilder();

    builder.getInstructions().getSettings().setBlockIfNoPulsesAfterMs((int) PULSE_TIMEOUT_MS);
    insertInitialTasks(IJobUpdate.build(builder));

    changeState(JOB, 0, ASSIGNED, STARTING, RUNNING);
    changeState(JOB, 1, ASSIGNED, STARTING, RUNNING);
    changeState(JOB, 2, ASSIGNED, STARTING, RUNNING);
    clock.advance(WATCH_TIMEOUT);

    ImmutableMultimap.Builder<Integer, JobUpdateAction> actions = ImmutableMultimap.builder();
    updater.start(IJobUpdate.build(builder), AUDIT);

    // The update is blocked initially waiting for a pulse.
    assertState(ROLL_FORWARD_AWAITING_PULSE, actions.build());

    // Pulse arrives and update starts.
    assertEquals(JobUpdatePulseStatus.OK, updater.pulse(UPDATE_ID));
    changeState(JOB, 1, KILLED, ASSIGNED, STARTING, RUNNING);
    actions.put(1, INSTANCE_UPDATING);
    clock.advance(WATCH_TIMEOUT);
    actions.put(1, INSTANCE_UPDATED);
    actions.put(2, INSTANCE_UPDATING);
    clock.advance(Amount.of(PULSE_TIMEOUT_MS, Time.MILLISECONDS));

    // Update is paused
    updater.pause(UPDATE_ID, AUDIT);
    assertState(ROLL_FORWARD_PAUSED, actions.build());

    // A paused update is pulsed.
    assertEquals(JobUpdatePulseStatus.OK, updater.pulse(UPDATE_ID));

    // Update is resumed
    updater.resume(UPDATE_ID, AUDIT);
    assertState(ROLLING_FORWARD, actions.build());

    // Instance 2 is updated.
    changeState(JOB, 2, KILLED, ASSIGNED, STARTING, RUNNING);
    clock.advance(WATCH_TIMEOUT);
    actions.put(2, INSTANCE_UPDATED);

    assertState(ROLLED_FORWARD, actions.build());
    assertJobState(JOB, ImmutableMap.of(0, NEW_CONFIG, 1, NEW_CONFIG, 2, NEW_CONFIG));

    assertEquals(JobUpdatePulseStatus.FINISHED, updater.pulse(UPDATE_ID));
  }

  @Test
  public void testUnblockDeletedUpdate() throws Exception {
    control.replay();

    JobUpdate builder =
        setInstanceCount(makeJobUpdate(makeInstanceConfig(0, 1, OLD_CONFIG)), 2).newBuilder();
    builder.getInstructions().getSettings().setBlockIfNoPulsesAfterMs((int) PULSE_TIMEOUT_MS);
    IJobUpdate update = IJobUpdate.build(builder);
    insertInitialTasks(update);
    changeState(JOB, 0, ASSIGNED, STARTING, RUNNING);
    changeState(JOB, 1, ASSIGNED, STARTING, RUNNING);
    clock.advance(ONE_DAY);

    storage.write((NoResult.Quiet) storeProvider ->
        saveJobUpdate(storeProvider.getJobUpdateStore(), update, ROLLING_FORWARD));

    clock.advance(ONE_MINUTE);

    subscriber.startAsync().awaitRunning();

    ImmutableMultimap.Builder<Integer, JobUpdateAction> actions = ImmutableMultimap.builder();
    // The update is blocked initially waiting for a pulse.
    assertState(ROLL_FORWARD_AWAITING_PULSE, actions.build());

    storage.write((NoResult.Quiet) storeProvider -> {
      storeProvider.getJobUpdateStore().deleteAllUpdates();
    });

    // The pulse still returns OK but the error is handled.
    assertEquals(JobUpdatePulseStatus.OK, updater.pulse(UPDATE_ID));
  }

  @Test
  public void testPulseInvalidUpdateId() throws Exception {
    control.replay();

    assertEquals(
        JobUpdatePulseStatus.FINISHED,
        updater.pulse(IJobUpdateKey.build(new JobUpdateKey(JOB.newBuilder(), "invalid"))));
  }

  @Test(expected = IllegalStateException.class)
  public void testShutdownOnFailedPulse() throws Exception {
    // Missing kill expectation will trigger failure.
    shutdownCommand.execute();
    expectLastCall().andAnswer(() -> {
      throw new IllegalStateException("Expected shutdown triggered.");
    });

    control.replay();

    JobUpdate builder = makeJobUpdate(
        // No-op - task is already matching the new config.
        makeInstanceConfig(0, 0, NEW_CONFIG),
        // Tasks needing update.
        makeInstanceConfig(1, 2, OLD_CONFIG)).newBuilder();

    builder.getInstructions().getSettings().setBlockIfNoPulsesAfterMs((int) PULSE_TIMEOUT_MS);
    insertInitialTasks(IJobUpdate.build(builder));

    changeState(JOB, 0, ASSIGNED, STARTING, RUNNING);
    changeState(JOB, 1, ASSIGNED, STARTING, RUNNING);
    changeState(JOB, 2, ASSIGNED, STARTING, RUNNING);
    clock.advance(WATCH_TIMEOUT);

    ImmutableMultimap.Builder<Integer, JobUpdateAction> actions = ImmutableMultimap.builder();
    updater.start(IJobUpdate.build(builder), AUDIT);

    // The update is blocked initially waiting for a pulse.
    assertState(ROLL_FORWARD_AWAITING_PULSE, actions.build());

    // Pulse arrives and update starts.
    assertEquals(JobUpdatePulseStatus.OK, updater.pulse(UPDATE_ID));
    changeState(JOB, 1, KILLED, ASSIGNED, STARTING, RUNNING);
  }

  @Test
  public void testSuccessfulBatchedUpdate() throws Exception {
    expectTaskKilled().times(3);

    control.replay();

    JobUpdate builder = makeJobUpdate(makeInstanceConfig(0, 2, OLD_CONFIG)).newBuilder();
    builder.getInstructions().getSettings()
        .setUpdateStrategy(
            JobUpdateStrategy.batchStrategy(new BatchJobUpdateStrategy().setGroupSize(2)));
    IJobUpdate update = IJobUpdate.build(builder);
    insertInitialTasks(update);

    changeState(JOB, 0, ASSIGNED, STARTING, RUNNING);
    changeState(JOB, 1, ASSIGNED, STARTING, RUNNING);
    changeState(JOB, 2, ASSIGNED, STARTING, RUNNING);
    clock.advance(WATCH_TIMEOUT);

    ImmutableMultimap.Builder<Integer, JobUpdateAction> actions = ImmutableMultimap.builder();

    // Instances 0 and 1 are updated.
    updater.start(update, AUDIT);
    actions.putAll(0, INSTANCE_UPDATING)
        .putAll(1, INSTANCE_UPDATING);
    assertState(ROLLING_FORWARD, actions.build());
    changeState(JOB, 1, FINISHED, ASSIGNED, STARTING, RUNNING);
    clock.advance(Amount.of(WATCH_TIMEOUT.getValue() / 2, Time.MILLISECONDS));
    changeState(JOB, 0, FINISHED, ASSIGNED, STARTING, RUNNING);
    clock.advance(Amount.of(WATCH_TIMEOUT.getValue() / 2, Time.MILLISECONDS));

    // Instance 1 finished first, but update does not yet proceed until 0 finishes.
    actions.putAll(1, INSTANCE_UPDATED);
    assertState(ROLLING_FORWARD, actions.build());
    clock.advance(WATCH_TIMEOUT);
    actions.putAll(0, INSTANCE_UPDATED);

    // Instance 2 is updated.
    changeState(JOB, 2, FINISHED, ASSIGNED, STARTING, RUNNING);
    clock.advance(WATCH_TIMEOUT);
    actions.putAll(2, INSTANCE_UPDATING, INSTANCE_UPDATED);
    assertState(ROLLED_FORWARD, actions.build());

    assertJobState(
        JOB,
        ImmutableMap.of(0, NEW_CONFIG, 1, NEW_CONFIG, 2, NEW_CONFIG));
  }

  @Test
  public void testUpdateSpecificInstances() throws Exception {
    expectTaskKilled();

    control.replay();

    JobUpdate builder =
        setInstanceCount(makeJobUpdate(makeInstanceConfig(0, 0, OLD_CONFIG)), 1).newBuilder();
    builder.getInstructions().getSettings().setUpdateOnlyTheseInstances(
        ImmutableSet.of(new Range(0, 0)));
    IJobUpdate update = IJobUpdate.build(builder);
    insertPendingTasks(OLD_CONFIG, ImmutableSet.of(0, 1));

    changeState(JOB, 0, ASSIGNED, STARTING, RUNNING);
    changeState(JOB, 1, ASSIGNED, STARTING, RUNNING);
    clock.advance(WATCH_TIMEOUT);

    // Instance 0 is updated
    updater.start(update, AUDIT);
    changeState(JOB, 0, KILLED, ASSIGNED, STARTING, RUNNING);
    clock.advance(WATCH_TIMEOUT);

    ImmutableMultimap.Builder<Integer, JobUpdateAction> actions = ImmutableMultimap.builder();
    assertState(
        ROLLED_FORWARD,
        actions.putAll(0, INSTANCE_UPDATING, INSTANCE_UPDATED).build());
    assertJobState(
        JOB,
        ImmutableMap.of(0, NEW_CONFIG, 1, OLD_CONFIG));
  }

  @Test
  public void testUpdateSpecificInstancesSkipUnchanged() throws Exception {
    control.replay();

    JobUpdate builder = makeJobUpdate().newBuilder();

    builder.getInstructions().getDesiredState().setInstances(ImmutableSet.of(new Range(1, 1)));
    builder.getInstructions().getSettings().setUpdateOnlyTheseInstances(
        ImmutableSet.of(new Range(0, 1)));
    IJobUpdate update = IJobUpdate.build(builder);
    insertPendingTasks(NEW_CONFIG, ImmutableSet.of(0));
    insertPendingTasks(OLD_CONFIG, ImmutableSet.of(2));

    changeState(JOB, 0, ASSIGNED, STARTING, RUNNING);
    changeState(JOB, 2, ASSIGNED, STARTING, RUNNING);
    clock.advance(WATCH_TIMEOUT);

    // Instance 1 is added, while instance 0 is skipped
    updater.start(update, AUDIT);
    changeState(JOB, 1, ASSIGNED, STARTING, RUNNING);
    clock.advance(WATCH_TIMEOUT);

    ImmutableMultimap.Builder<Integer, JobUpdateAction> actions = ImmutableMultimap.builder();
    assertState(
        ROLLED_FORWARD,
        actions.putAll(1, INSTANCE_UPDATING, INSTANCE_UPDATED).build());
    assertJobState(
        JOB,
        ImmutableMap.of(0, NEW_CONFIG, 1, NEW_CONFIG, 2, OLD_CONFIG));
  }

  @Test
  public void testRollback() throws Exception {
    expectTaskKilled().times(4);

    control.replay();

    IJobUpdate update = makeJobUpdate(
            makeInstanceConfig(0, 0, OLD_CONFIG),
            makeInstanceConfig(2, 3, OLD_CONFIG));
    insertInitialTasks(update);

    changeState(JOB, 0, ASSIGNED, STARTING, RUNNING);
    changeState(JOB, 2, ASSIGNED, STARTING, RUNNING);
    changeState(JOB, 3, ASSIGNED, STARTING, RUNNING);
    clock.advance(WATCH_TIMEOUT);

    ImmutableMultimap.Builder<Integer, JobUpdateAction> actions = ImmutableMultimap.builder();

    // Instance 1 is added.
    updater.start(update, AUDIT);
    actions.putAll(1, INSTANCE_UPDATING);
    assertState(ROLLING_FORWARD, actions.build());
    changeState(JOB, 1, ASSIGNED, STARTING, RUNNING);
    clock.advance(WATCH_TIMEOUT);

    // Instance 0 is updated.
    changeState(JOB, 0, KILLED, ASSIGNED, STARTING, RUNNING);
    actions.putAll(1, INSTANCE_UPDATED)
        .putAll(0, INSTANCE_UPDATING, INSTANCE_UPDATED);
    clock.advance(WATCH_TIMEOUT);

    // Instance 2 is updated, but fails.
    changeState(JOB, 2, KILLED, ASSIGNED, STARTING, RUNNING);
    actions.putAll(2, INSTANCE_UPDATING, INSTANCE_UPDATE_FAILED, INSTANCE_ROLLING_BACK);
    clock.advance(FLAPPING_THRESHOLD);
    changeState(JOB, 2, FAILED);

    // Instance 2 is rolled back.
    assertState(ROLLING_BACK, actions.build());
    assertLatestUpdateMessage(JobUpdateControllerImpl.failureMessage(2, Failure.EXITED));
    changeState(JOB, 2, ASSIGNED, STARTING, RUNNING);
    actions.putAll(0, INSTANCE_ROLLING_BACK)
        .putAll(2, INSTANCE_ROLLED_BACK);
    clock.advance(WATCH_TIMEOUT);

    // A rollback may be paused.
    updater.pause(UPDATE_ID, AUDIT);
    assertState(ROLL_BACK_PAUSED, actions.build());
    clock.advance(ONE_DAY);
    updater.resume(UPDATE_ID, AUDIT);
    assertState(ROLLING_BACK, actions.build());

    // Instance 0 is rolled back.
    changeState(JOB, 0, KILLED, ASSIGNED, STARTING, RUNNING);
    actions.putAll(0, INSTANCE_ROLLED_BACK);
    clock.advance(WATCH_TIMEOUT);

    // Instance 1 is removed.
    changeState(JOB, 1, KILLED);
    actions.putAll(1, INSTANCE_ROLLING_BACK, INSTANCE_ROLLED_BACK);
    clock.advance(WATCH_TIMEOUT);

    assertState(ROLLED_BACK, actions.build());
    assertJobState(JOB, ImmutableMap.of(0, OLD_CONFIG, 2, OLD_CONFIG, 3, OLD_CONFIG));
  }

  @Test
  public void testRollbackDisabled() throws Exception {
    expectTaskKilled().times(2);

    control.replay();

    JobUpdate builder = makeJobUpdate(
        makeInstanceConfig(0, 0, OLD_CONFIG),
        makeInstanceConfig(2, 3, OLD_CONFIG))
        .newBuilder();
    builder.getInstructions().getSettings().setRollbackOnFailure(false);
    IJobUpdate update = IJobUpdate.build(builder);
    insertInitialTasks(update);

    changeState(JOB, 0, ASSIGNED, STARTING, RUNNING);
    changeState(JOB, 2, ASSIGNED, STARTING, RUNNING);
    changeState(JOB, 3, ASSIGNED, STARTING, RUNNING);
    clock.advance(WATCH_TIMEOUT);

    ImmutableMultimap.Builder<Integer, JobUpdateAction> actions = ImmutableMultimap.builder();

    // Instance 1 is added.
    updater.start(update, AUDIT);
    actions.putAll(1, INSTANCE_UPDATING);
    assertState(ROLLING_FORWARD, actions.build());
    changeState(JOB, 1, ASSIGNED, STARTING, RUNNING);
    clock.advance(WATCH_TIMEOUT);

    // Instance 0 is updated.
    changeState(JOB, 0, KILLED, ASSIGNED, STARTING, RUNNING);
    actions.putAll(1, INSTANCE_UPDATED)
        .putAll(0, INSTANCE_UPDATING, INSTANCE_UPDATED);
    clock.advance(WATCH_TIMEOUT);

    // Instance 2 is updated, but fails.
    changeState(JOB, 2, KILLED, ASSIGNED, STARTING, RUNNING);
    actions.putAll(2, INSTANCE_UPDATING, INSTANCE_UPDATE_FAILED);
    clock.advance(FLAPPING_THRESHOLD);
    changeState(JOB, 2, FAILED);
    clock.advance(WATCH_TIMEOUT);

    // Rollback is disabled, update fails.
    assertState(JobUpdateStatus.FAILED, actions.build());
  }

  @Test
  public void testAbort() throws Exception {
    expectTaskKilled();

    control.replay();

    IJobUpdate update = makeJobUpdate(makeInstanceConfig(0, 2, OLD_CONFIG));
    insertInitialTasks(update);

    changeState(JOB, 0, ASSIGNED, STARTING, RUNNING);
    changeState(JOB, 2, ASSIGNED, STARTING, RUNNING);
    clock.advance(WATCH_TIMEOUT);

    // Instance 0 is updated
    updater.start(update, AUDIT);
    changeState(JOB, 0, KILLED, ASSIGNED, STARTING, RUNNING);
    clock.advance(WATCH_TIMEOUT);

    ImmutableMultimap.Builder<Integer, JobUpdateAction> actions = ImmutableMultimap.builder();
    actions.putAll(0, INSTANCE_UPDATING, INSTANCE_UPDATED)
        .putAll(1, INSTANCE_UPDATING);

    updater.abort(UPDATE_ID, AUDIT);
    assertState(ABORTED, actions.build());
    clock.advance(WATCH_TIMEOUT);
    assertJobState(JOB, ImmutableMap.of(0, NEW_CONFIG, 1, NEW_CONFIG, 2, OLD_CONFIG));
  }

  @Test
  public void testRollbackFailed() throws Exception {
    expectTaskKilled().times(2);

    control.replay();

    IJobUpdate update = makeJobUpdate(
        makeInstanceConfig(0, 2, OLD_CONFIG));
    insertInitialTasks(update);

    changeState(JOB, 0, ASSIGNED, STARTING, RUNNING);
    changeState(JOB, 1, ASSIGNED, STARTING, RUNNING);
    changeState(JOB, 2, ASSIGNED, STARTING, RUNNING);
    clock.advance(WATCH_TIMEOUT);

    ImmutableMultimap.Builder<Integer, JobUpdateAction> actions = ImmutableMultimap.builder();

    // Instance 0 is updated.
    updater.start(update, AUDIT);
    actions.putAll(0, INSTANCE_UPDATING);
    assertState(ROLLING_FORWARD, actions.build());
    changeState(JOB, 0, KILLED, ASSIGNED, STARTING, RUNNING);
    clock.advance(WATCH_TIMEOUT);

    // Instance 1 is updated, but fails.
    changeState(JOB, 1, KILLED, ASSIGNED, STARTING, RUNNING);
    clock.advance(FLAPPING_THRESHOLD);
    changeState(JOB, 1, FAILED);

    // Instance 1 is rolled back, but fails.
    actions.putAll(0, INSTANCE_UPDATED)
        .putAll(1, INSTANCE_UPDATING, INSTANCE_UPDATE_FAILED, INSTANCE_ROLLING_BACK);
    assertState(ROLLING_BACK, actions.build());
    changeState(JOB, 1, ASSIGNED, STARTING, RUNNING);
    clock.advance(FLAPPING_THRESHOLD);
    changeState(JOB, 1, FAILED);

    actions.putAll(1, INSTANCE_ROLLBACK_FAILED);
    assertState(JobUpdateStatus.FAILED, actions.build());
    clock.advance(WATCH_TIMEOUT);
    assertJobState(JOB, ImmutableMap.of(0, NEW_CONFIG, 1, OLD_CONFIG, 2, OLD_CONFIG));
  }

  private void expectInvalid(JobUpdate update)
      throws UpdateStateException, UpdateConfigurationException {

    try {
      updater.start(IJobUpdate.build(update), AUDIT);
      fail();
    } catch (IllegalArgumentException e) {
      // Expected.
    }
  }

  @Test
  public void testStartInvalidUpdate() throws Exception {
    control.replay();

    JobUpdate update = makeJobUpdate().newBuilder();
    update.getInstructions()
        .getSettings()
        .setUpdateStrategy(
            JobUpdateStrategy.queueStrategy(new QueueJobUpdateStrategy().setGroupSize(-1)));
    expectInvalid(update);

    update = makeJobUpdate().newBuilder();
    update.getInstructions().getSettings().setMinWaitInInstanceRunningMs(-1);
    expectInvalid(update);
  }

  @Test
  public void testConfigurationPolicyChange() throws Exception {
    // Simulates a change in input validation after a job update has been persisted.

    expectTaskKilled().times(2);

    control.replay();

    IJobUpdate update = setInstanceCount(
        makeJobUpdate(makeInstanceConfig(0, 1, OLD_CONFIG)), 2);
    insertInitialTasks(update);

    changeState(JOB, 0, ASSIGNED, STARTING, RUNNING);
    changeState(JOB, 1, ASSIGNED, STARTING, RUNNING);
    clock.advance(WATCH_TIMEOUT);

    ImmutableMultimap.Builder<Integer, JobUpdateAction> actions = ImmutableMultimap.builder();

    // Instance 0 is updated
    updater.start(update, AUDIT);
    actions.putAll(0, INSTANCE_UPDATING);
    assertState(ROLLING_FORWARD, actions.build());

    storage.write((NoResult.Quiet) storeProvider -> {
      JobUpdateStore.Mutable store = storeProvider.getJobUpdateStore();
      store.deleteAllUpdates();

      JobUpdate builder = update.newBuilder();
      builder.getInstructions()
          .getSettings()
          .getUpdateStrategy()
          .getQueueStrategy()
          .setGroupSize(0);
      saveJobUpdate(store, IJobUpdate.build(builder), ROLLING_FORWARD);
    });

    changeState(JOB, 0, KILLED, ASSIGNED, STARTING, RUNNING);
    clock.advance(WATCH_TIMEOUT);

    // Instance 1 is updated, but fails.
    changeState(JOB, 1, KILLED, ASSIGNED, STARTING, RUNNING, FAILED);
    // Actions is reset here since we wiped the updates tables earlier in the test case.
    actions = ImmutableMultimap.builder();
    actions.putAll(0, INSTANCE_UPDATED)
        .putAll(1, INSTANCE_UPDATING, INSTANCE_UPDATE_FAILED);
    clock.advance(WATCH_TIMEOUT);

    assertState(ERROR, actions.build());
  }

  private void saveJobUpdate(
      JobUpdateStore.Mutable store,
      IJobUpdate update,
      JobUpdateStatus status) {

    store.saveJobUpdate(update);
    saveJobUpdateEvent(store, update, status);
  }

  private void saveJobUpdateEvent(
      JobUpdateStore.Mutable store,
      IJobUpdate update,
      JobUpdateStatus status) {

    store.saveJobUpdateEvent(
        update.getSummary().getKey(),
        IJobUpdateEvent.build(
            new JobUpdateEvent()
                .setStatus(status)
                .setTimestampMs(clock.nowMillis())));
  }

  @Test
  public void testRecoverFromStorage() throws Exception {
    expectTaskKilled().times(2);

    control.replay();

    IJobUpdate update = setInstanceCount(makeJobUpdate(makeInstanceConfig(0, 1, OLD_CONFIG)), 2);
    insertInitialTasks(update);
    changeState(JOB, 0, ASSIGNED, STARTING, RUNNING);
    changeState(JOB, 1, ASSIGNED, STARTING, RUNNING);
    clock.advance(ONE_DAY);

    storage.write((NoResult.Quiet) storeProvider ->
        saveJobUpdate(storeProvider.getJobUpdateStore(), update, ROLLING_FORWARD));

    subscriber.startAsync().awaitRunning();

    // Instance 0 is updated.
    changeState(JOB, 0, KILLED, ASSIGNED, STARTING, RUNNING);
    clock.advance(WATCH_TIMEOUT);

    // Instance 1 is updated.
    changeState(JOB, 1, KILLED, ASSIGNED, STARTING, RUNNING);
    clock.advance(WATCH_TIMEOUT);

    ImmutableMultimap.Builder<Integer, JobUpdateAction> actions = ImmutableMultimap.builder();
    actions.putAll(0, INSTANCE_UPDATING, INSTANCE_UPDATED)
        .putAll(1, INSTANCE_UPDATING, INSTANCE_UPDATED);

    assertState(ROLLED_FORWARD, actions.build());
  }

  @Test
  public void testImmediatelySuccessfulUpdate() throws Exception {
    control.replay();

    IJobUpdate update = makeJobUpdate(makeInstanceConfig(0, 2, NEW_CONFIG));
    insertInitialTasks(update);
    changeState(JOB, 0, ASSIGNED, STARTING, RUNNING);
    changeState(JOB, 1, ASSIGNED, STARTING, RUNNING);
    changeState(JOB, 2, ASSIGNED, STARTING, RUNNING);
    clock.advance(ONE_DAY);
    updater.start(update, AUDIT);
  }

  @Test(expected = IllegalArgumentException.class)
  public void testNoopUpdateEmptyDiff() throws Exception {
    control.replay();

    IJobUpdate update = makeJobUpdate();
    JobUpdate builder = update.newBuilder();
    builder.getInstructions().unsetDesiredState();

    updater.start(IJobUpdate.build(builder), AUDIT);
  }

  @Test
  public void testSlowToScheduleTask() throws Exception {
    expectTaskKilled().times(2);

    control.replay();

    IJobUpdate update = setInstanceCount(makeJobUpdate(makeInstanceConfig(0, 1, OLD_CONFIG)), 2);
    insertInitialTasks(update);
    changeState(JOB, 0, ASSIGNED, STARTING, RUNNING);
    changeState(JOB, 1, ASSIGNED, STARTING, RUNNING);

    ImmutableMultimap.Builder<Integer, JobUpdateAction> actions = ImmutableMultimap.builder();

    // Instance 0 is updated.
    updater.start(update, AUDIT);
    actions.putAll(0, INSTANCE_UPDATING);
    assertState(ROLLING_FORWARD, actions.build());
    changeState(JOB, 0, KILLED, ASSIGNED, STARTING, RUNNING);
    clock.advance(WATCH_TIMEOUT);

    // Instance 1 is not advancing past PENDING.
    changeState(JOB, 1, KILLED);
    actions.putAll(0, INSTANCE_UPDATED)
        .putAll(1, INSTANCE_UPDATING);
    assertState(ROLLING_FORWARD, actions.build());

    updater.abort(update.getSummary().getKey(), AUDIT);
    assertState(ABORTED, actions.build());
  }

  @Test
  public void testAddInstances() throws Exception {
    control.replay();

    IJobUpdate update = makeJobUpdate();
    insertPendingTasks(NEW_CONFIG, ImmutableSet.of(0, 1));

    changeState(JOB, 0, ASSIGNED, STARTING, RUNNING);
    changeState(JOB, 1, ASSIGNED, STARTING, RUNNING);
    clock.advance(WATCH_TIMEOUT);

    ImmutableMultimap.Builder<Integer, JobUpdateAction> actions = ImmutableMultimap.builder();

    // Instance 2 is added
    updater.start(update, AUDIT);
    actions.putAll(2, INSTANCE_UPDATING);
    assertState(ROLLING_FORWARD, actions.build());
    changeState(JOB, 2, ASSIGNED, STARTING, RUNNING);

    clock.advance(WATCH_TIMEOUT);
    actions.putAll(2, INSTANCE_UPDATED);
    assertState(ROLLED_FORWARD, actions.build());

    assertJobState(
        JOB,
        ImmutableMap.of(0, NEW_CONFIG, 1, NEW_CONFIG, 2, NEW_CONFIG));
  }

  @Test
  public void testRemoveInstances() throws Exception {
    expectTaskKilled();

    control.replay();

    // Set instance count such that instance 1 is removed.
    IJobUpdate update = setInstanceCount(makeJobUpdate(makeInstanceConfig(0, 1, NEW_CONFIG)), 1);
    insertInitialTasks(update);

    changeState(JOB, 0, ASSIGNED, STARTING, RUNNING);
    changeState(JOB, 1, ASSIGNED, STARTING, RUNNING);
    clock.advance(WATCH_TIMEOUT);

    ImmutableMultimap.Builder<Integer, JobUpdateAction> actions = ImmutableMultimap.builder();

    // Instance 1 is removed.
    updater.start(update, AUDIT);
    actions.putAll(1, INSTANCE_UPDATING);
    changeState(JOB, 1, KILLED);
    clock.advance(WATCH_TIMEOUT);

    actions.put(1, INSTANCE_UPDATED);
    assertState(ROLLED_FORWARD, actions.build());
    assertJobState(JOB, ImmutableMap.of(0, NEW_CONFIG));
  }

  @Test
  public void testBadPubsubUpdate() {
    control.replay();

    subscriber.taskChangedState(
        PubsubEvent.TaskStateChange.transition(IScheduledTask.build(new ScheduledTask()), RUNNING));
  }

  @Test(expected = UpdateStateException.class)
  public void testPauseUnknownUpdate() throws Exception {
    control.replay();

    updater.pause(UPDATE_ID, AUDIT);
  }

  @Test(expected = UpdateStateException.class)
  public void testResumeUnknownUpdate() throws Exception {
    control.replay();

    updater.resume(UPDATE_ID, AUDIT);
  }

  @Test
  public void testFailToRollbackCompletedUpdate() throws Exception {
    expectTaskKilled().times(3);

    control.replay();

    JobUpdate builder = makeJobUpdate(makeInstanceConfig(0, 2, OLD_CONFIG)).newBuilder();
    builder.getInstructions().getSettings()
        .setUpdateStrategy(
            JobUpdateStrategy.batchStrategy(new BatchJobUpdateStrategy().setGroupSize(2)));
    IJobUpdate update = IJobUpdate.build(builder);
    insertInitialTasks(update);

    changeState(JOB, 0, ASSIGNED, STARTING, RUNNING);
    changeState(JOB, 1, ASSIGNED, STARTING, RUNNING);
    changeState(JOB, 2, ASSIGNED, STARTING, RUNNING);
    clock.advance(WATCH_TIMEOUT);

    ImmutableMultimap.Builder<Integer, JobUpdateAction> actions = ImmutableMultimap.builder();

    // Instances 0 and 1 are updated.
    updater.start(update, AUDIT);
    actions.putAll(0, INSTANCE_UPDATING)
        .putAll(1, INSTANCE_UPDATING);
    assertState(ROLLING_FORWARD, actions.build());
    changeState(JOB, 1, FINISHED, ASSIGNED, STARTING, RUNNING);
    clock.advance(Amount.of(WATCH_TIMEOUT.getValue() / 2, Time.MILLISECONDS));
    changeState(JOB, 0, FINISHED, ASSIGNED, STARTING, RUNNING);
    clock.advance(Amount.of(WATCH_TIMEOUT.getValue() / 2, Time.MILLISECONDS));

    // Instance 1 finished first, but update does not yet proceed until 0 finishes.
    actions.putAll(1, INSTANCE_UPDATED);
    assertState(ROLLING_FORWARD, actions.build());
    clock.advance(WATCH_TIMEOUT);
    actions.putAll(0, INSTANCE_UPDATED);

    // Instance 2 is updated.
    changeState(JOB, 2, FINISHED, ASSIGNED, STARTING, RUNNING);
    clock.advance(WATCH_TIMEOUT);
    actions.putAll(2, INSTANCE_UPDATING, INSTANCE_UPDATED);
    assertState(ROLLED_FORWARD, actions.build());

    assertJobState(
        JOB,
        ImmutableMap.of(0, NEW_CONFIG, 1, NEW_CONFIG, 2, NEW_CONFIG));

    try {
      updater.rollback(UPDATE_ID, AUDIT);
      fail();
    } catch (UpdateStateException e) {
      // Expected.
    }
  }

  @Test
  public void testRollbackDuringUpgrade() throws Exception {
    expectTaskKilled().times(5);

    control.replay();

    JobUpdate builder = makeJobUpdate(makeInstanceConfig(0, 2, OLD_CONFIG)).newBuilder();
    builder.getInstructions().getSettings()
        .setUpdateStrategy(
            JobUpdateStrategy.batchStrategy(new BatchJobUpdateStrategy().setGroupSize(2)));
    IJobUpdate update = IJobUpdate.build(builder);
    insertInitialTasks(update);

    changeState(JOB, 0, ASSIGNED, STARTING, RUNNING);
    changeState(JOB, 1, ASSIGNED, STARTING, RUNNING);
    changeState(JOB, 2, ASSIGNED, STARTING, RUNNING);
    clock.advance(WATCH_TIMEOUT);

    ImmutableMultimap.Builder<Integer, JobUpdateAction> actions = ImmutableMultimap.builder();

    // Instances 0 and 1 are updated.
    updater.start(update, AUDIT);
    actions.putAll(0, INSTANCE_UPDATING)
        .putAll(1, INSTANCE_UPDATING);
    assertState(ROLLING_FORWARD, actions.build());
    changeState(JOB, 1, FINISHED, ASSIGNED, STARTING, RUNNING);
    changeState(JOB, 0, FINISHED, ASSIGNED, STARTING, RUNNING);
    clock.advance(WATCH_TIMEOUT);

    actions.putAll(0, INSTANCE_UPDATED)
        .putAll(1, INSTANCE_UPDATED)
        .putAll(2, INSTANCE_UPDATING);
    assertState(ROLLING_FORWARD, actions.build());
    clock.advance(WATCH_TIMEOUT);

    updater.rollback(UPDATE_ID, AUDIT);

    actions.putAll(1, INSTANCE_ROLLING_BACK);
    actions.putAll(2, INSTANCE_ROLLING_BACK);
    changeState(JOB, 1, KILLED);
    changeState(JOB, 2, KILLED);
    clock.advance(WATCH_TIMEOUT);

    assertState(ROLLING_BACK, actions.build());
    clock.advance(WATCH_TIMEOUT);

    changeState(JOB, 2, ASSIGNED, STARTING, RUNNING);
    changeState(JOB, 1, ASSIGNED, STARTING, RUNNING);
    clock.advance(WATCH_TIMEOUT);

    actions.putAll(2, INSTANCE_ROLLED_BACK)
        .putAll(1, INSTANCE_ROLLED_BACK);
    changeState(JOB, 0, KILLED);
    actions.putAll(0, INSTANCE_ROLLING_BACK);
    clock.advance(WATCH_TIMEOUT);

    assertState(ROLLING_BACK, actions.build());

    changeState(JOB, 0, ASSIGNED, STARTING, RUNNING);
    actions.putAll(0, INSTANCE_ROLLED_BACK);
    clock.advance(WATCH_TIMEOUT);

    assertState(ROLLED_BACK, actions.build());

    assertJobState(
        JOB,
        ImmutableMap.of(0, OLD_CONFIG, 1, OLD_CONFIG, 2, OLD_CONFIG));
  }

  @Test
  public void testRollbackCoordinatedUpdate() throws Exception {
    control.replay();

    JobUpdate builder = makeJobUpdate(
        // No-op - task is already matching the new config.
        makeInstanceConfig(0, 0, NEW_CONFIG),
        // Tasks needing update.
        makeInstanceConfig(1, 2, OLD_CONFIG)).newBuilder();

    builder.getInstructions().getSettings().setBlockIfNoPulsesAfterMs((int) PULSE_TIMEOUT_MS);
    insertInitialTasks(IJobUpdate.build(builder));

    changeState(JOB, 0, ASSIGNED, STARTING, RUNNING);
    changeState(JOB, 1, ASSIGNED, STARTING, RUNNING);
    changeState(JOB, 2, ASSIGNED, STARTING, RUNNING);
    clock.advance(WATCH_TIMEOUT);

    ImmutableMultimap.Builder<Integer, JobUpdateAction> actions = ImmutableMultimap.builder();
    updater.start(IJobUpdate.build(builder), AUDIT);

    // The update is blocked initially waiting for a pulse.
    assertState(ROLL_FORWARD_AWAITING_PULSE, actions.build());

    updater.rollback(UPDATE_ID, AUDIT);

    clock.advance(WATCH_TIMEOUT);
    assertState(ROLLED_BACK, actions.build());
  }

  @Test
  public void testRollbackPausedForwardUpdate() throws Exception {
    expectTaskKilled().times(2);

    control.replay();

    JobUpdate builder = makeJobUpdate(
        // No-op - task is already matching the new config.
        makeInstanceConfig(0, 0, NEW_CONFIG),
        // Tasks needing update.
        makeInstanceConfig(1, 2, OLD_CONFIG)).newBuilder();

    insertInitialTasks(IJobUpdate.build(builder));

    changeState(JOB, 0, ASSIGNED, STARTING, RUNNING);
    changeState(JOB, 1, ASSIGNED, STARTING, RUNNING);
    changeState(JOB, 2, ASSIGNED, STARTING, RUNNING);
    clock.advance(WATCH_TIMEOUT);

    ImmutableMultimap.Builder<Integer, JobUpdateAction> actions = ImmutableMultimap.builder();
    updater.start(IJobUpdate.build(builder), AUDIT);

    actions.putAll(1, INSTANCE_UPDATING);
    assertState(ROLLING_FORWARD, actions.build());
    clock.advance(WATCH_TIMEOUT);
    changeState(JOB, 1, KILLED, ASSIGNED, STARTING, RUNNING);

    updater.pause(UPDATE_ID, AUDIT);
    assertState(ROLL_FORWARD_PAUSED, actions.build());

    updater.rollback(UPDATE_ID, AUDIT);

    actions.putAll(1, INSTANCE_ROLLING_BACK);
    clock.advance(WATCH_TIMEOUT);
    assertState(ROLLING_BACK, actions.build());

    actions.putAll(1, INSTANCE_ROLLED_BACK);
    changeState(JOB, 1, KILLED, ASSIGNED, STARTING, RUNNING);
    clock.advance(WATCH_TIMEOUT);
    assertState(ROLLED_BACK, actions.build());

    assertJobState(
        JOB,
        ImmutableMap.of(0, NEW_CONFIG, 1, OLD_CONFIG, 2, OLD_CONFIG));
  }

  @Test
  public void testInProgressUpdate() throws Exception {
    control.replay();

    IJobUpdate inProgress = makeJobUpdate();
    storage.write((NoResult.Quiet) storeProvider ->
        saveJobUpdate(storeProvider.getJobUpdateStore(), inProgress, ROLLING_FORWARD));
    IJobUpdate anotherUpdate = makeJobUpdate();
    try {
      updater.start(anotherUpdate, AUDIT);
      fail("update cannot start when another is in-progress");
    } catch (UpdateInProgressException e) {
      // Expected.
      assertEquals(
          inProgress.getSummary().newBuilder().setState(new JobUpdateState(ROLLING_FORWARD, 0, 0)),
          e.getInProgressUpdateSummary().newBuilder());
    }
  }

  @Test
  public void testSuccessfulSlaAwareUpdate() throws Exception {
    expectTaskKilled().times(3);

    control.replay();

    // Our batch size is 3 but our SLA policy only allows for 1 instance to be down at a time.
    // We want to ensure that only one instance is killed at a time.
    JobUpdate builder = makeJobUpdate(3, SLA_AWARE_CONFIG, makeInstanceConfig(0, 2, OLD_CONFIG))
        .newBuilder();
    builder.getInstructions().getSettings().setSlaAware(true);
    IJobUpdate update = setInstanceCount(IJobUpdate.build(builder), 3);
    insertInitialTasks(update);

    changeState(JOB, 0, ASSIGNED, STARTING, RUNNING);
    changeState(JOB, 1, ASSIGNED, STARTING, RUNNING);
    changeState(JOB, 2, ASSIGNED, STARTING, RUNNING);

    ImmutableMultimap.Builder<Integer, JobUpdateAction> actions = ImmutableMultimap.builder();

    updater.start(update, AUDIT);
    actions.put(0, INSTANCE_UPDATING);
    actions.put(0, INSTANCE_UPDATING); // Awaiting SLA check to pass
    actions.put(1, INSTANCE_UPDATING);
    actions.put(1, INSTANCE_UPDATING); // Awaiting SLA check to pass
    actions.put(2, INSTANCE_UPDATING);
    actions.put(2, INSTANCE_UPDATING); // Awaiting SLA check to pass

    // SLA aware update should only send one instance to KILLING -- find which one.
    int firstTaskBeingKilled = Iterables
        .getOnlyElement(getTasksInState(JOB, KILLING))
        .getAssignedTask()
        .getInstanceId();
    actions.put(firstTaskBeingKilled, INSTANCE_UPDATING); // SLA check passed, killing
    changeState(JOB, firstTaskBeingKilled, KILLED);

    // Sanity check that after a kill delay but before the task is RUNNING again, we do not kill
    // another task.
    clock.advance(WATCH_TIMEOUT);
    assertTrue(Iterables.isEmpty(getTasksInState(JOB, KILLING)));
    assertState(ROLLING_FORWARD, actions.build());

    // First task finishes updating
    changeState(JOB, firstTaskBeingKilled, ASSIGNED, STARTING, RUNNING);
    clock.advance(WATCH_TIMEOUT);
    actions.put(firstTaskBeingKilled, INSTANCE_UPDATED);

    // Update the second task
    int secondTaskBeingKilled = Iterables
        .getOnlyElement(getTasksInState(JOB, KILLING))
        .getAssignedTask()
        .getInstanceId();
    actions.put(secondTaskBeingKilled, INSTANCE_UPDATING); // SLA check passed, killing
    changeState(JOB, secondTaskBeingKilled, KILLED);
    changeState(JOB, secondTaskBeingKilled, ASSIGNED, STARTING, RUNNING);
    clock.advance(WATCH_TIMEOUT);
    actions.put(secondTaskBeingKilled, INSTANCE_UPDATED);

    // Update the final task
    int finalTaskBeingKilled = Iterables
        .getOnlyElement(getTasksInState(JOB, KILLING))
        .getAssignedTask()
        .getInstanceId();
    actions.put(finalTaskBeingKilled, INSTANCE_UPDATING); // SLA check passed, killing
    changeState(JOB, finalTaskBeingKilled, KILLED);
    changeState(JOB, finalTaskBeingKilled, ASSIGNED, STARTING, RUNNING);
    clock.advance(WATCH_TIMEOUT);
    actions.put(finalTaskBeingKilled, INSTANCE_UPDATED);

    assertState(ROLLED_FORWARD, actions.build());
    assertJobState(
        JOB,
        ImmutableMap.of(0, SLA_AWARE_CONFIG, 1, SLA_AWARE_CONFIG, 2, SLA_AWARE_CONFIG));
  }

  @Test
  public void testSuccessfulSlaAwareUpdateWithPause() throws Exception {
    expectTaskKilled().times(3);

    control.replay();

    JobUpdate builder = makeJobUpdate(3, SLA_AWARE_CONFIG, makeInstanceConfig(0, 2, OLD_CONFIG))
        .newBuilder();
    builder.getInstructions().getSettings().setSlaAware(true);
    IJobUpdate update = setInstanceCount(IJobUpdate.build(builder), 3);
    insertInitialTasks(update);

    changeState(JOB, 0, ASSIGNED, STARTING, RUNNING);
    changeState(JOB, 1, ASSIGNED, STARTING, RUNNING);
    changeState(JOB, 2, ASSIGNED, STARTING, RUNNING);

    ImmutableMultimap.Builder<Integer, JobUpdateAction> actions = ImmutableMultimap.builder();

    updater.start(update, AUDIT);
    actions.put(0, INSTANCE_UPDATING);
    actions.put(0, INSTANCE_UPDATING);
    actions.put(1, INSTANCE_UPDATING);
    actions.put(1, INSTANCE_UPDATING);
    actions.put(2, INSTANCE_UPDATING);
    actions.put(2, INSTANCE_UPDATING);

    int firstTaskBeingKilled = Iterables
        .getOnlyElement(getTasksInState(JOB, KILLING))
        .getAssignedTask()
        .getInstanceId();
    actions.put(firstTaskBeingKilled, INSTANCE_UPDATING);
    changeState(JOB, firstTaskBeingKilled, KILLED);
    changeState(JOB, firstTaskBeingKilled, ASSIGNED, STARTING, RUNNING);

    // Pause the update to stop progress
    assertState(ROLLING_FORWARD, actions.build());
    updater.pause(UPDATE_ID, AUDIT);
    assertState(ROLL_FORWARD_PAUSED, actions.build());

    // Ensure no tasks are killed while paused
    clock.advance(WATCH_TIMEOUT);
    assertTrue(Iterables.isEmpty(getTasksInState(JOB, KILLING)));

    // Unpause and continue as normal
    updater.resume(UPDATE_ID, AUDIT);
    clock.advance(WATCH_TIMEOUT);
    actions.put(firstTaskBeingKilled, INSTANCE_UPDATED);

    int secondTaskBeingKilled = Iterables
        .getOnlyElement(getTasksInState(JOB, KILLING))
        .getAssignedTask()
        .getInstanceId();
    actions.put(secondTaskBeingKilled, INSTANCE_UPDATING);
    changeState(JOB, secondTaskBeingKilled, KILLED);
    changeState(JOB, secondTaskBeingKilled, ASSIGNED, STARTING, RUNNING);
    clock.advance(WATCH_TIMEOUT);
    actions.put(secondTaskBeingKilled, INSTANCE_UPDATED);

    int finalTaskBeingKilled = Iterables
        .getOnlyElement(getTasksInState(JOB, KILLING))
        .getAssignedTask()
        .getInstanceId();
    actions.put(finalTaskBeingKilled, INSTANCE_UPDATING);
    changeState(JOB, finalTaskBeingKilled, KILLED);
    changeState(JOB, finalTaskBeingKilled, ASSIGNED, STARTING, RUNNING);
    clock.advance(WATCH_TIMEOUT);
    actions.put(finalTaskBeingKilled, INSTANCE_UPDATED);

    assertState(ROLLED_FORWARD, actions.build());
    assertJobState(
        JOB,
        ImmutableMap.of(0, SLA_AWARE_CONFIG, 1, SLA_AWARE_CONFIG, 2, SLA_AWARE_CONFIG));
  }

  @Test
  public void testSuccessfulSlaAwareUpdateWithRollback() throws Exception {
    expectTaskKilled().times(4);
    // We need both the old and new config to be SLA aware for this rollback
    ITaskConfig slaAwareOldConfig = setCountSlaPolicy(setExecutorData(OLD_CONFIG, "old"), 2, 0);

    control.replay();

    JobUpdate builder = makeJobUpdate(
        3,
        SLA_AWARE_CONFIG,
        makeInstanceConfig(0, 2, slaAwareOldConfig)).newBuilder();
    builder.getInstructions().getSettings().setSlaAware(true);
    IJobUpdate update = setInstanceCount(IJobUpdate.build(builder), 3);
    insertInitialTasks(update);

    changeState(JOB, 0, ASSIGNED, STARTING, RUNNING);
    changeState(JOB, 1, ASSIGNED, STARTING, RUNNING);
    changeState(JOB, 2, ASSIGNED, STARTING, RUNNING);

    ImmutableMultimap.Builder<Integer, JobUpdateAction> actions = ImmutableMultimap.builder();

    updater.start(update, AUDIT);
    actions.put(0, INSTANCE_UPDATING);
    actions.put(0, INSTANCE_UPDATING);
    actions.put(1, INSTANCE_UPDATING);
    actions.put(1, INSTANCE_UPDATING);
    actions.put(2, INSTANCE_UPDATING);
    actions.put(2, INSTANCE_UPDATING);

    int firstTaskBeingKilled = Iterables
        .getOnlyElement(getTasksInState(JOB, KILLING))
        .getAssignedTask()
        .getInstanceId();
    actions.put(firstTaskBeingKilled, INSTANCE_UPDATING);
    changeState(JOB, firstTaskBeingKilled, KILLED);
    changeState(JOB, firstTaskBeingKilled, ASSIGNED, STARTING, RUNNING);
    clock.advance(WATCH_TIMEOUT);
    actions.put(firstTaskBeingKilled, INSTANCE_UPDATED);

    int secondTaskBeingKilled = Iterables
        .getOnlyElement(getTasksInState(JOB, KILLING))
        .getAssignedTask()
        .getInstanceId();
    actions.put(secondTaskBeingKilled, INSTANCE_UPDATING);
    changeState(JOB, secondTaskBeingKilled, KILLED);
    changeState(JOB, secondTaskBeingKilled, ASSIGNED, STARTING, RUNNING);

    int finalTaskNotKilled = Iterables.getOnlyElement(getTasksInState(JOB, RUNNING)
        .stream()
        .filter(t -> t.getAssignedTask().getTask().equals(slaAwareOldConfig))
        .map(t -> t.getAssignedTask().getInstanceId())
        .collect(Collectors.toList()));

    // Roll the update back with 2/3 instances on the new config
    assertJobState(
        JOB,
        ImmutableMap.of(
            firstTaskBeingKilled, SLA_AWARE_CONFIG,
            secondTaskBeingKilled, SLA_AWARE_CONFIG,
            finalTaskNotKilled, slaAwareOldConfig));
    updater.rollback(UPDATE_ID, AUDIT);
    actions.put(firstTaskBeingKilled, INSTANCE_ROLLING_BACK);
    actions.put(firstTaskBeingKilled, INSTANCE_ROLLING_BACK); // Awaiting SLA check to pass
    actions.put(secondTaskBeingKilled, INSTANCE_ROLLING_BACK);
    actions.put(secondTaskBeingKilled, INSTANCE_ROLLING_BACK); // Awaiting SLA check to pass
    actions.put(finalTaskNotKilled, INSTANCE_ROLLING_BACK);
    actions.put(finalTaskNotKilled, INSTANCE_ROLLED_BACK); // Task never updated originally

    int firstRollbackTaskBeingKilled = Iterables
        .getOnlyElement(getTasksInState(JOB, KILLING))
        .getAssignedTask()
        .getInstanceId();
    actions.put(firstRollbackTaskBeingKilled, INSTANCE_ROLLING_BACK); // SLA check passed
    changeState(JOB, firstRollbackTaskBeingKilled, KILLED);
    changeState(JOB, firstRollbackTaskBeingKilled, ASSIGNED, STARTING, RUNNING);
    clock.advance(WATCH_TIMEOUT);
    actions.put(firstRollbackTaskBeingKilled, INSTANCE_ROLLED_BACK);

    int secondRollbackTaskBeingKilled = Iterables
        .getOnlyElement(getTasksInState(JOB, KILLING))
        .getAssignedTask()
        .getInstanceId();
    actions.put(secondRollbackTaskBeingKilled, INSTANCE_ROLLING_BACK); // SLA check passed
    changeState(JOB, secondRollbackTaskBeingKilled, KILLED);
    changeState(JOB, secondRollbackTaskBeingKilled, ASSIGNED, STARTING, RUNNING);
    clock.advance(WATCH_TIMEOUT);
    actions.put(secondRollbackTaskBeingKilled, INSTANCE_ROLLED_BACK);

    assertState(ROLLED_BACK, actions.build());
    assertJobState(
        JOB,
        ImmutableMap.of(0, slaAwareOldConfig, 1, slaAwareOldConfig, 2, slaAwareOldConfig));
  }

  private Collection<IScheduledTask> getTasksInState(IJobKey job, ScheduleStatus status) {
    return storage.write(storeProvider ->
        storeProvider.getTaskStore().fetchTasks(Query.jobScoped(job).byStatus(status)));
  }

  private static IJobUpdateSummary makeUpdateSummary(IJobUpdateKey key) {
    return IJobUpdateSummary.build(new JobUpdateSummary()
        .setUser("user")
        .setKey(key.newBuilder()));
  }

  private static IJobUpdate makeJobUpdate(IInstanceTaskConfig... configs) {
    return makeJobUpdate(1, NEW_CONFIG, configs);
  }

  private static IJobUpdate makeJobUpdate(int updateGroupSize,
                                          ITaskConfig newConfig,
                                          IInstanceTaskConfig... configs) {

    JobUpdate builder = new JobUpdate()
        .setSummary(makeUpdateSummary(UPDATE_ID).newBuilder().setMetadata(METADATA))
        .setInstructions(new JobUpdateInstructions()
            .setDesiredState(new InstanceTaskConfig()
                .setTask(newConfig.newBuilder())
                .setInstances(ImmutableSet.of(new Range(0, 2))))
            .setSettings(new JobUpdateSettings()
<<<<<<< HEAD
                .setUpdateStrategy(
                    JobUpdateStrategy.queueStrategy(new QueueJobUpdateStrategy().setGroupSize(1)))
=======
                .setUpdateGroupSize(updateGroupSize)
>>>>>>> 4e28e73b
                .setRollbackOnFailure(true)
                .setMinWaitInInstanceRunningMs(WATCH_TIMEOUT.as(Time.MILLISECONDS).intValue())
                .setUpdateOnlyTheseInstances(ImmutableSet.of())));

    for (IInstanceTaskConfig config : configs) {
      builder.getInstructions().addToInitialState(config.newBuilder());
    }

    return IJobUpdate.build(builder);
  }

  private static IJobUpdate setInstanceCount(IJobUpdate update, int instanceCount) {
    JobUpdate builder = update.newBuilder();
    builder.getInstructions().getDesiredState().setInstances(
        ImmutableSet.of(new Range(0, instanceCount - 1)));
    return IJobUpdate.build(builder);
  }

  private static IInstanceTaskConfig makeInstanceConfig(int start, int end, ITaskConfig config) {
    return IInstanceTaskConfig.build(new InstanceTaskConfig()
        .setInstances(ImmutableSet.of(new Range(start, end)))
        .setTask(config.newBuilder()));
  }
}<|MERGE_RESOLUTION|>--- conflicted
+++ resolved
@@ -45,11 +45,8 @@
 import org.apache.aurora.common.testing.easymock.EasyMockTest;
 import org.apache.aurora.common.util.Clock;
 import org.apache.aurora.common.util.TruncatedBinaryBackoff;
-<<<<<<< HEAD
 import org.apache.aurora.gen.BatchJobUpdateStrategy;
-=======
 import org.apache.aurora.gen.CountSlaPolicy;
->>>>>>> 4e28e73b
 import org.apache.aurora.gen.InstanceTaskConfig;
 import org.apache.aurora.gen.JobUpdate;
 import org.apache.aurora.gen.JobUpdateAction;
@@ -1845,12 +1842,8 @@
                 .setTask(newConfig.newBuilder())
                 .setInstances(ImmutableSet.of(new Range(0, 2))))
             .setSettings(new JobUpdateSettings()
-<<<<<<< HEAD
                 .setUpdateStrategy(
                     JobUpdateStrategy.queueStrategy(new QueueJobUpdateStrategy().setGroupSize(1)))
-=======
-                .setUpdateGroupSize(updateGroupSize)
->>>>>>> 4e28e73b
                 .setRollbackOnFailure(true)
                 .setMinWaitInInstanceRunningMs(WATCH_TIMEOUT.as(Time.MILLISECONDS).intValue())
                 .setUpdateOnlyTheseInstances(ImmutableSet.of())));
